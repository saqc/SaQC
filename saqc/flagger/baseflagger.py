--- conflicted
+++ resolved
@@ -4,13 +4,8 @@
 import operator as op
 from copy import deepcopy
 from abc import ABC, abstractmethod
-<<<<<<< HEAD
-from typing import TypeVar, Union, Any, List
-
-=======
+
 from typing import TypeVar, Union, Any, List, Optional
-from functools import reduce
->>>>>>> 0b1b1390
 
 import pandas as pd
 import dios.dios as dios
