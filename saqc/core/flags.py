#!/usr/bin/env python
from __future__ import annotations

import pandas as pd
import numpy as np
import dios
from typing import Mapping, Union, Dict, DefaultDict, Optional, Type, Tuple, Iterable

from saqc.constants import *
from saqc.core.history import History


_VAL = Union[pd.Series, History]
DictLike = Union[
    pd.DataFrame,
    dios.DictOfSeries,
    Dict[str, _VAL],
    DefaultDict[str, _VAL],
]

_Field = str
SelectT = Union[
    _Field,
    Tuple[pd.Series, _Field],
    Tuple[pd.Index, _Field],
    Tuple[slice, _Field],
]
ValueT = Union[pd.Series, Iterable, float]


class _HistAccess:
    def __init__(self, obj: Flags):
        self.obj = obj

    def __getitem__(self, key: str) -> History:
        return self.obj._data[key]

    def __setitem__(self, key: str, value: History):
        if not isinstance(value, History):
            raise TypeError("Not a History")

        self.obj._validateHistForFlags(value)
        self.obj._data[key] = value


class Flags:
    """
    Saqc's flags container.

    This container class holds the quality flags associated with the data. It hold key-value pairs, where
    the key is the name of the column and the value is a ``pandas.Series`` of flags. The index of the series
    and the key-value pair can be assumed to be immutable, which means, only the *values* of the series can
    be change, once the series exist.
    In other words: **an existing column can not be overwritten by a column with a different index.**

    The flags can be accessed via ``__getitem__`` and ``__setitem__``, in real life known as the `[]`-operator.

    For the curious:
        Under the hood, the series are stored in a `history`, which allows the advanced user to retrieve all flags
        once was set in this object, but in the most cases this is irrelevant. For simplicity one can safely assume,
        that this class works just stores the flag-series one sets.

    See Also
    --------
    initFlagsLike : create a Flags instance, with same dimensions as a reference object.
    History : class that actually store the flags

    Examples
    --------

    We create an empty instance, by calling ``Flags`` without any arguments and then add a column to it.

    >>> from saqc.constants import UNFLAGGED, BAD, DOUBTFUL
    >>> flags = Flags()
    >>> flags
    Empty Flags
    Columns: []


    >>> flags['v0'] = pd.Series([BAD,BAD,UNFLAGGED], dtype=float)
    >>> flags
          v0 |
    ======== |
    0  255.0 |
    1  255.0 |
    2   -inf |

    Once the column exist, we cannot overwrite it anymore, with a different series.

    >>> flags = Flags()
    >>> flags['v0'] = pd.Series([666.], dtype=float)
    Traceback (most recent call last):
      some file path ...
    ValueError: Index does not match

    But if we pass a series, which index match it will work,
    because the series now is interpreted as value-to-set.

    >>> flags['v0'] = pd.Series([DOUBT,np.nan,DOUBT], dtype=float)
    >>> flags
          v0 |
    ======== |
    0   25.0 |
    1  255.0 |
    2   25.0 |

    As we see above, the column now holds a combination from the values from the
    first and the second set. This is, because ``numpy.nan`` was used.
    We can inspect all the updates that was
    made by looking in the history.

<<<<<<< HEAD
    >>> flags['v0'] = pd.Series([DOUBT,UNTOUCHED,DOUBT], dtype=float)
=======
    >>> flags['v0'] = pd.Series([DOUBTFUL, np.nan, DOUBTFUL], dtype=float)
>>>>>>> 6b680932
    >>> flags.history['v0']
            0       1
    0  (255.0)   25.0
    1   255.0     nan
    2   (-inf)   25.0

    As we see now, the second call sets ``25.0`` and shadows (represented by the parentheses) ``(255.0)`` in the
    first row and ``(-inf)`` in the last, but in the second row ``255.0`` still is valid, because it was
    `not touched` by the set.

    It is also possible to set values by a mask, which can be interpreted as condidional setting.
    Imagine we want to `reset` all flags to ``0.`` if the existing flags are lower that ``255.``.

    >>> mask = flags['v0'] < BAD
    >>> mask
    0     True
    1    False
    2     True
    dtype: bool
    >>> flags[mask, 'v0'] = 0
    >>> flags
          v0 |
    ======== |
    0    0.0 |
    1  255.0 |
    2    0.0 |

    The objects you can pass as a row selector (``flags[rows, column]``) are:

    - boolen arraylike, with or without index. Must have same length than the undeliing series.
    - slices working on the index
    - ``pd.Index``, which must be a subset of the existing index

    For example, to set `all` values to a scalar value, use a Null-slice:

    >>> flags[:, 'v0'] = 99.0
    >>> flags
         v0 |
    ======= |
    0  99.0 |
    1  99.0 |
    2  99.0 |

    After all calls presented here, the history look like this:

    >>> flags.history['v0']
            0       1      2       3
    0  (255.0)  (25.0)  (0.0)   99.0
    1  (255.0)   (nan)  (nan)   99.0
    2   (-inf)  (25.0)  (0.0)   99.0
    """

    def __init__(
        self, raw_data: Optional[Union[DictLike, Flags]] = None, copy: bool = False
    ):

        if raw_data is None:
            raw_data = {}

        if isinstance(raw_data, Flags):
            if copy:
                raw_data = raw_data.copy()
            self._data = raw_data._data

        else:
            self._data = self._initFromRaw(raw_data, copy)

    @staticmethod
    def _initFromRaw(data: Mapping, copy: bool) -> Dict[str, History]:
        """
        init from dict-like: keys are flag column, values become
        initial columns of history(s).
        """
        result = {}

        for k, item in data.items():

            if not isinstance(k, str):
                raise ValueError("column names must be string")
            if k in result:
                raise ValueError("raw_data must not have duplicate keys")

            # a passed History is not altered. So if the passed History
            # does not fit for Flags, we fail hard.
            if isinstance(item, History):
                Flags._validateHistForFlags(item, colname=k)
                if copy:
                    item = item.copy()
                result[k] = item
                continue
            if not isinstance(item, pd.Series):
                raise TypeError(
                    f"cannot init from '{type(data).__name__}' of '{type(item).__name__}'"
                )

            result[k] = History(item.index).append(item)

        return result

    @staticmethod
    def _validateHistForFlags(history: History, colname=None):
        if history.empty:
            return history

        errm = f"History "
        if colname:
            errm += f"of column {colname} "

        # this ensures that the mask does not shadow UNFLAGGED with a NaN.
        if history.max().hasnans:
            raise ValueError(errm + "is not valid (result of max() contains NaNs)")

        return history

    @property
    def _constructor(self) -> Type["Flags"]:
        return type(self)

    # ----------------------------------------------------------------------
    # meta data

    @property
    def columns(self) -> pd.Index:
        """
        Column index of the flags container

        Returns
        -------
        columns: pd.Index
            The columns index
        """
        return pd.Index(self._data.keys())

    @columns.setter
    def columns(self, value: pd.Index):
        """
        Set new columns names.

        Parameters
        ----------
        value : pd.Index
            New column names
        """
        if not isinstance(value, pd.Index):
            value = pd.Index(value)

        if not value.is_unique or not pd.api.types.is_string_dtype(value):
            raise TypeError("value must be pd.Index, with unique indices of type str")

        if not len(value) == len(self):
            raise ValueError("index must match current index in length")

        _data = {}

        for old, new in zip(self.columns, value):
            _data[new] = self._data[old]

        self._data = _data

    @property
    def empty(self) -> bool:
        """
        True if flags has no columns.

        Returns
        -------
        bool
            ``True`` if the container has no columns, otherwise ``False``.
        """
        return len(self._data) == 0

    def __len__(self) -> int:
        return len(self._data)

    def __contains__(self, item):
        return item in self.columns

    # ----------------------------------------------------------------------
    # item access

    def __getitem__(self, key: str) -> pd.Series:
        return self._data[key].max()

    def __setitem__(self, key: SelectT, value: ValueT):
        # force-KW is only internally available

        if isinstance(key, tuple):
            if len(key) != 2:
                raise KeyError(
                    "a single 'column' or a tuple of 'mask, column' must be passt"
                )
            mask, key = key

            tmp = pd.Series(np.nan, index=self._data[key].index, dtype=float)

            # make a mask from an index, because it seems
            # that passing an index is a very common workflow
            if isinstance(mask, pd.Index):
                mask = pd.Series(True, index=mask, dtype=bool)
                mask = mask.reindex(tmp.index, fill_value=False)

            # raises (correct) KeyError
            try:
                if pd.api.types.is_list_like(value) and len(value) != len(tmp):
                    raise ValueError
                tmp[mask] = value
            except Exception:
                raise ValueError(
                    f"bad mask. cannot use mask of length {len(mask)} on "
                    f"data of length {len(tmp)}"
                )
            else:
                value = tmp

        # technically it would be possible to select a field and set
        # the entire column to a scalar flag value (float), but it has
        # a high potential, that this is not intended by the user.
        # if desired use ``flags[:, field] = flag``
        if not isinstance(value, pd.Series):
            raise ValueError(
                "expected a value of type 'pd.Series', "
                "if a scalar should be set, please use 'flags[:, field] = flag'"
            )

        if key not in self._data:
            self._data[key] = History(value.index)

        self._data[key].append(value, meta=None)

    def __delitem__(self, key):
        self._data.pop(key)

    def drop(self, key: str):
        """
        Delete a flags column.

        Parameters
        ----------
        key : str
            column name

        Returns
        -------
        flags object with dropped column, not a copy
        """
        self.__delitem__(key)

    # ----------------------------------------------------------------------
    # accessor

    @property
    def history(self) -> _HistAccess:
        """
        Accessor for the flags history.

        Access via ``flags.history['var']``.
        To set a new history use ``flags.history['var'] = value``.
        The passed value must be a instance of History or must be convertible to a
        history.

        Returns
        -------
        history : History
            Accessor for the flags history

        See Also
        --------
        saqc.core.History : History storage class.
        """
        return _HistAccess(self)

    # ----------------------------------------------------------------------
    # copy

    def copy(self, deep=True):
        """
        Copy the flags container.

        Parameters
        ----------
        deep : bool, default True
            If False, a new reference to the Flags container is returned,
            otherwise the underlying data is also copied.

        Returns
        -------
        copy of flags
        """
        new = self._constructor()
        new._data = {c: h.copy(deep) for c, h in self._data.items()}
        return new

    def __copy__(self):
        return self.copy(deep=False)

    def __deepcopy__(self, memo=None):
        """
        Parameters
        ----------
        memo, default None
            Standard signature. Unused
        """
        return self.copy(deep=True)

    # ----------------------------------------------------------------------
    # transformation and representation

    def toDios(self) -> dios.DictOfSeries:
        """
        Transform the flags container to a ``dios.DictOfSeries``.

        Returns
        -------
        dios.DictOfSeries
        """
        di = dios.DictOfSeries(columns=self.columns)

        for k in self._data.keys():
            di[k] = self[k]

        return di.copy()

    def toFrame(self) -> pd.DataFrame:
        """
        Transform the flags container to a ``pd.DataFrame``.

        Returns
        -------
        pd.DataFrame
        """
        return self.toDios().to_df()

    def __repr__(self) -> str:
        return str(self.toDios()).replace("DictOfSeries", type(self).__name__)


def initFlagsLike(
    reference: Union[pd.Series, DictLike, Flags],
    name: str = None,
) -> Flags:
    """
    Create empty Flags, from an reference data structure.

    Parameters
    ----------
    reference : pd.DataFrame, pd.Series, dios.DictOfSeries, dict of pd.Series
        The reference structure to initialize for.

    name : str, default None
        Only respected if `reference` is of type ``pd.Series``.
        The column name that is used for the Flags. If ``None``
        the name of the series itself is taken, if it is unset,
        a ValueError is raised.

    Notes
    -----
    Implementation detail:

    The resulting Flags has not necessarily the exact same (inner) dimensions as the reference.
    This may happen, if the passed structure already holds History objects. Those are
    reduced 1D-DataFrame (1-column-History). Nevertheless the returned flags are perfectly suitable
    to be used in SaQC as flags container along with the passed reference structure (data).

    Returns
    -------
    flags: Flags
        a flags object,
    """
    result = {}

    if isinstance(reference, Flags):
        reference = reference._data

    if isinstance(reference, pd.Series):
        if name is None:
            name = reference.name
        if name is None:
            raise ValueError(
                "either the passed pd.Series must be named or a name must be passed"
            )
        if not isinstance(name, str):
            raise TypeError(f"name must be str not '{type(name).__name__}'")
        reference = reference.to_frame(name=name)

    for k, item in reference.items():

        if not isinstance(k, str):
            raise TypeError(
                f"cannot use '{k}' as a column name, currently only string keys are allowed"
            )
        if k in result:
            raise ValueError("reference must not have duplicate column names")
        if not isinstance(item, (pd.Series, History)):
            raise TypeError("items in reference must be of type pd.Series")

        result[k] = History(item.index)

    return Flags(result)<|MERGE_RESOLUTION|>--- conflicted
+++ resolved
@@ -109,11 +109,7 @@
     We can inspect all the updates that was
     made by looking in the history.
 
-<<<<<<< HEAD
-    >>> flags['v0'] = pd.Series([DOUBT,UNTOUCHED,DOUBT], dtype=float)
-=======
     >>> flags['v0'] = pd.Series([DOUBTFUL, np.nan, DOUBTFUL], dtype=float)
->>>>>>> 6b680932
     >>> flags.history['v0']
             0       1
     0  (255.0)   25.0
