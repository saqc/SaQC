--- conflicted
+++ resolved
@@ -11,12 +11,8 @@
 import warnings
 from copy import copy as shallowcopy
 from copy import deepcopy
-<<<<<<< HEAD
+from functools import partial
 from typing import Any, Hashable, Iterable, MutableMapping, overload
-=======
-from functools import partial
-from typing import Any, Hashable, MutableMapping
->>>>>>> 5227acc8
 
 import numpy as np
 import pandas as pd
