#! /usr/bin/env python
# -*- coding: utf-8 -*-

"""
The module gathers all kinds of timeseries tranformations.
"""
<<<<<<< HEAD
import logging

import re
=======
import re
import warnings
from typing import Union
import sys
>>>>>>> 342dcea4

import pandas as pd
import numpy as np
import numba as nb
<<<<<<< HEAD

from sklearn.neighbors import NearestNeighbors
from scipy.stats import iqr
import numpy.polynomial.polynomial as poly


logger = logging.getLogger("SaQC")


def identity(ts):
    # identity function
    return ts


def count(ts):
    # count is a dummy to trigger according built in count method of
    # resamplers when passed to aggregate2freq. For consistency reasons, it works accordingly when
    # applied directly:
    return ts.count()


def first(ts):
    # first is a dummy to trigger according built in count method of
    # resamplers when passed to aggregate2freq. For consistency reasons, it works accordingly when
    # applied directly:
    return ts.first()


def last(ts):
    # last is a dummy to trigger according built in count method of
    # resamplers when passed to aggregate2freq. For consistency reasons, it works accordingly when
=======
from sklearn.neighbors import NearestNeighbors
from scipy.stats import iqr, median_abs_deviation
from scipy.signal import filtfilt, butter
import numpy.polynomial.polynomial as poly


def identity(ts):
    # identity function
    return ts


def count(ts):
    # count is a dummy to trigger according built in count method of resamplers when
    # passed to aggregate2freq. For consistency reasons, it works accordingly when
    # applied directly:
    return ts.count()


def first(ts):
    # first is a dummy to trigger according built in count method of resamplers when
    # passed to aggregate2freq. For consistency reasons, it works accordingly when
    # applied directly:
    return ts.first()


def last(ts):
    # last is a dummy to trigger according built in count method of resamplers when
    # passed to aggregate2freq. For consistency reasons, it works accordingly when
>>>>>>> 342dcea4
    # applied directly:
    return ts.last()


def zeroLog(ts):
    # zero log returns np.nan instead of -np.inf, when passed 0. Usefull, because
    # in internal processing, you only have to check for nan values if you need to
    # remove "invalidish" values from the data.
    log_ts = np.log(ts)
<<<<<<< HEAD
    log_ts[log_ts == -np.inf] = np.nan
=======
    log_ts[log_ts == -np.inf] = sys.float_info.min
>>>>>>> 342dcea4
    return log_ts


def derivative(ts, unit="1min"):
    # calculates derivative of timeseries, expressed in slope per "unit"
    return ts / (deltaT(ts, unit=unit))


def deltaT(ts, unit="1min"):
    # calculates series of time gaps in ts
<<<<<<< HEAD
    return ts.index.to_series().diff().dt.total_seconds() / pd.Timedelta(unit).total_seconds()
=======
    return (
        ts.index.to_series().diff().dt.total_seconds()
        / pd.Timedelta(unit).total_seconds()
    )


def difference(ts):
    # NOTE: index of input series gets lost!
    return np.diff(ts, prepend=np.nan)
>>>>>>> 342dcea4


def difference(ts):
    # NOTE: index of input series gets lost!
    return np.diff(ts, prepend=np.nan)


def rateOfChange(ts):
    return difference(ts) / ts


def relativeDifference(ts):
    res = ts - 0.5 * (np.roll(ts, +1) + np.roll(ts, -1))
    res[0] = np.nan
    res[-1] = np.nan
    return res


def scale(ts, target_range=1, projection_point=None):
    # scales input series to have values ranging from - target_rang to + target_range
    if not projection_point:
        projection_point = np.max(np.abs(ts))
    return (ts / projection_point) * target_range


def normScale(ts):
    # func scales series to [0,1] interval and projects constant series onto 0.5
    ts_min = ts.min()
    ts_max = ts.max()
    if ts_min == ts_max:
        return pd.Series(data=0.5, index=ts.index)
    else:
        return (ts - ts_min) / (ts.max() - ts_min)


def standardizeByMean(ts):
    # standardization with mean and probe variance
    return (ts - np.mean(ts)) / np.std(ts, ddof=1)


def standardizeByMedian(ts):
<<<<<<< HEAD
    # standardization with median and interquartile range
    return (ts - np.median(ts)) / iqr(ts, nan_policy="omit")


def kNN(in_arr, n_neighbors, algorithm="ball_tree"):
    # k-nearest-neighbor search
    nbrs = NearestNeighbors(n_neighbors=n_neighbors, algorithm=algorithm).fit(in_arr.reshape(in_arr.shape[0], -1))
    return nbrs.kneighbors()


def kNNMaxGap(in_arr, n_neighbors=10, algorithm="ball_tree"):
    # searches for the "n_neighbors" nearest neighbors of every value in "in_arr"
    # and then returns the distance to the neighbor with the "maximum" Gap to its
    # predecessor in the neighbor hierarchy
    in_arr = np.asarray(in_arr)
    dist, *_ = kNN(in_arr, n_neighbors, algorithm=algorithm)
    sample_size = dist.shape[0]
    to_gap = np.append(np.array([[0] * sample_size]).T, dist, axis=1)
    max_gap_ind = np.diff(to_gap, axis=1).argmax(axis=1)
    return dist[range(0, sample_size), max_gap_ind]


def kNNSum(in_arr, n_neighbors=10, algorithm="ball_tree"):
    # searches for the "n_neighbors" nearest neighbors of every value in "in_arr"
    # and assigns that value the summed up distances to this neighbors
    in_arr = np.asarray(in_arr)
    dist, *_ = kNN(in_arr, n_neighbors, algorithm=algorithm)
    return dist.sum(axis=1)


@nb.njit
def _maxConsecutiveNan(arr, max_consec):
    # checks if arr (boolean array) has not more then "max_consec" consecutive True values
    current = 0
    idx = 0
    while idx < arr.size:
        while idx < arr.size and arr[idx]:
            current += 1
            idx += 1
        if current > max_consec:
            return False
        current = 0
        idx += 1
    return True


def validationTrafo(data, max_nan_total, max_nan_consec):
    # data has to be boolean. False=Valid Value, True=invalid Value
    # function returns True-array of input array size for invalid input arrays False array for valid ones
    data = data.copy()
    if (max_nan_total is np.inf) & (max_nan_consec is np.inf):
        return data

    # nan_mask = np.isnan(data)

    if data.sum() <= max_nan_total:
        if max_nan_consec is np.inf:
            data[:] = False
            return data
        elif _maxConsecutiveNan(np.asarray(data), max_nan_consec):
            data[:] = False
        else:
            data[:] = True
    else:
        data[:] = True
=======
    # standardization with median (MAD)
    # NO SCALING
    return (ts - np.median(ts)) / median_abs_deviation(ts, nan_policy="omit")


def standardizeByIQR(ts):
    # standardization with median and interquartile range
    return (ts - np.median(ts)) / iqr(ts, nan_policy="omit")


def kNN(in_arr, n_neighbors, algorithm="ball_tree", metric="minkowski", p=2):
    # k-nearest-neighbor search

    nbrs = NearestNeighbors(
        n_neighbors=n_neighbors, algorithm=algorithm, metric=metric, p=p
    ).fit(in_arr.reshape(in_arr.shape[0], -1))
    return nbrs.kneighbors()


def maxGap(in_arr):
    """
    Search for the maximum gap in an array of sorted distances (func for scoring kNN
    distance matrice)
    """
    return max(in_arr[0], max(np.diff(in_arr)))


@nb.njit
def _maxConsecutiveNan(arr, max_consec):
    # checks if arr (boolean array) has not more then "max_consec" consecutive True
    # values
    current = 0
    idx = 0
    while idx < arr.size:
        while idx < arr.size and arr[idx]:
            current += 1
            idx += 1
        if current > max_consec:
            return False
        current = 0
        idx += 1
    return True


def validationTrafo(data, max_nan_total, max_nan_consec):
    # data has to be boolean. False=Valid Value, True=invalid Value function returns
    # True-array of input array size for invalid input arrays False array for valid
    # ones
    data = data.copy()
    if (max_nan_total is np.inf) & (max_nan_consec is np.inf):
        return data

    # nan_mask = np.isnan(data)

    if data.sum() <= max_nan_total:
        if max_nan_consec is np.inf:
            data[:] = False
            return data
        elif _maxConsecutiveNan(np.asarray(data), max_nan_consec):
            data[:] = False
        else:
            data[:] = True
    else:
        data[:] = True

    return data


def stdQC(data, max_nan_total=np.inf, max_nan_consec=np.inf):
    return np.nanstd(
        data[~validationTrafo(data.isna(), max_nan_total, max_nan_consec)], ddof=1
    )


def varQC(data, max_nan_total=np.inf, max_nan_consec=np.inf):
    return np.nanvar(
        data[~validationTrafo(data.isna(), max_nan_total, max_nan_consec)], ddof=1
    )


def meanQC(data, max_nan_total=np.inf, max_nan_consec=np.inf):
    return np.nanmean(
        data[~validationTrafo(data.isna(), max_nan_total, max_nan_consec)]
    )


def interpolateNANs(
    data, method, order=2, inter_limit=2, downgrade_interpolation=False
):
    """
    The function interpolates nan-values (and nan-grids) in timeseries data. It can
    be passed all the method keywords from the pd.Series.interpolate method and will
    than apply this very methods. Note, that the limit keyword really restricts
    the interpolation to chunks, not containing more than "limit" nan entries (
    thereby not being identical to the "limit" keyword of pd.Series.interpolate).

    :param data:                    pd.Series or np.array. The data series to be interpolated
    :param method:                  String. Method keyword designating interpolation method to use.
    :param order:                   Integer. If your desired interpolation method needs an order to be passed -
                                    here you pass it.
    :param inter_limit:             Integer. Default = 2. Limit up to which consecutive nan - values in the data get
                                    replaced by interpolation.
                                    Its default value suits an interpolation that only will apply to points of an
                                    inserted frequency grid. (regularization by interpolation)
                                    Gaps wider than "limit" will NOT be interpolated at all.
    :param downgrade_interpolation:  Boolean. Default False. If True:
                                    If a data chunk not contains enough values for interpolation of the order "order",
                                    the highest order possible will be selected for that chunks interpolation.

    :return:
    """
    inter_limit = int(inter_limit)
    data = pd.Series(data).copy()
    gap_mask = data.isna().rolling(inter_limit, min_periods=0).sum() != inter_limit

    if inter_limit == 2:
        gap_mask = gap_mask & gap_mask.shift(-1, fill_value=True)
    else:
        gap_mask = (
            gap_mask.replace(True, np.nan)
            .fillna(method="bfill", limit=inter_limit)
            .replace(np.nan, True)
            .astype(bool)
        )

    pre_index = data.index
    data = data[gap_mask]

    if method in ["linear", "time"]:

        data.interpolate(
            method=method, inplace=True, limit=inter_limit - 1, limit_area="inside"
        )

    else:
        dat_name = data.name
        gap_mask = (~gap_mask).cumsum()
        data = pd.merge(gap_mask, data, how="inner", left_index=True, right_index=True)

        def _interpolWrapper(x, wrap_order=order, wrap_method=method):
            if x.count() > wrap_order:
                try:
                    return x.interpolate(method=wrap_method, order=int(wrap_order))
                except (NotImplementedError, ValueError):
                    warnings.warn(
                        f"Interpolation with method {method} is not supported at order "
                        f"{wrap_order}. and will be performed at order {wrap_order-1}"
                    )
                    return _interpolWrapper(x, int(wrap_order - 1), wrap_method)
            elif x.size < 3:
                return x
            else:
                if downgrade_interpolation:
                    return _interpolWrapper(x, int(x.count() - 1), wrap_method)
                else:
                    return x

        data = data.groupby(data.columns[0]).transform(_interpolWrapper)
        # squeezing the 1-dimensional frame resulting from groupby for consistency
        # reasons
        data = data.squeeze(axis=1)
        data.name = dat_name
    data = data.reindex(pre_index)
>>>>>>> 342dcea4

    return data


<<<<<<< HEAD
def stdQC(data, max_nan_total=np.inf, max_nan_consec=np.inf):
    return np.nanstd(data[~validationTrafo(data.isna(), max_nan_total, max_nan_consec)], ddof=1)


def varQC(data, max_nan_total=np.inf, max_nan_consec=np.inf):
    return np.nanvar(data[~validationTrafo(data.isna(), max_nan_total, max_nan_consec)], ddof=1)
=======
def aggregate2Freq(
    data: pd.Series,
    method,
    freq,
    agg_func,
    fill_value=np.nan,
    max_invalid_total=None,
    max_invalid_consec=None,
):
    """
    The function aggregates values to an equidistant frequency grid with func.
    Timestamps that gets no values projected, get filled with the fill-value. It
    also serves as a replacement for "invalid" intervals.
    """
    methods = {
        "nagg": lambda seconds_total: (seconds_total / 2, "left", "left"),
        "bagg": lambda _: (0, "left", "left"),
        "fagg": lambda _: (0, "right", "right"),
    }

    # filter data for invalid patterns (since filtering is expensive we pre-check if
    # it is demanded)
    if max_invalid_total is not None or max_invalid_consec is not None:
        if pd.isna(fill_value):
            temp_mask = data.isna()
        else:
            temp_mask = data == fill_value

        temp_mask = temp_mask.groupby(pd.Grouper(freq=freq)).transform(
            validationTrafo,
            max_nan_total=max_invalid_total,
            max_nan_consec=max_invalid_consec,
        )
        data[temp_mask] = fill_value

    seconds_total = pd.Timedelta(freq).total_seconds()
    base, label, closed = methods[method](seconds_total)

    # In the following, we check for empty intervals outside resample.apply, because:
    # - resample AND groupBy do insert value zero for empty intervals if resampling
    # with any kind of "sum" application - we want "fill_value" to be inserted - we
    # are aggregating data and flags with this function and empty intervals usually
    # would get assigned BAD flag (where resample inserts np.nan or 0)

    data_resampler = data.resample(
        f"{seconds_total:.0f}s", base=base, closed=closed, label=label
    )

    empty_intervals = data_resampler.count() == 0
    # great performance gain can be achieved, when avoiding .apply and using
    # pd.resampler methods instead. (this covers all the basic func aggregations,
    # such as median, mean, sum, count, ...)
    try:
        check_name = re.sub("^nan", "", agg_func.__name__)
        # a nasty special case: if function "count" was passed, we not want empty
        # intervals to be replaced by nan:
        if check_name == "count":
            empty_intervals[:] = False
        data = getattr(data_resampler, check_name)()
    except AttributeError:
        data = data_resampler.apply(agg_func)

    # since loffset keyword of pandas.resample "discharges" after one use of the
    # resampler (pandas logic), we correct the resampled labels offset manually,
    # if necessary.
    if method == "nagg":
        data.index = data.index.shift(freq=pd.Timedelta(freq) / 2)
        empty_intervals.index = empty_intervals.index.shift(freq=pd.Timedelta(freq) / 2)
    data[empty_intervals] = fill_value

    return data


def shift2Freq(
    data: Union[pd.Series, pd.DataFrame], method: str, freq: str, fill_value
):
    """
    shift timestamps backwards/forwards in order to align them with an equidistant
    frequency grid. Resulting Nan's are replaced with the fill-value.
    """
>>>>>>> 342dcea4

    methods = {
        "fshift": lambda freq: ("ffill", pd.Timedelta(freq)),
        "bshift": lambda freq: ("bfill", pd.Timedelta(freq)),
        "nshift": lambda freq: ("nearest", pd.Timedelta(freq) / 2),
    }
    direction, tolerance = methods[method](freq)
    target_ind = pd.date_range(
        start=data.index[0].floor(freq),
        end=data.index[-1].ceil(freq),
        freq=freq,
        name=data.index.name,
    )
    return data.reindex(
        target_ind, method=direction, tolerance=tolerance, fill_value=fill_value
    )


def butterFilter(
    x, cutoff, nyq=0.5, filter_order=2, fill_method="linear", filter_type="low"
):
    """
    Applies butterworth filter.
    `x` is expected to be regularly sampled.

<<<<<<< HEAD
def meanQC(data, max_nan_total=np.inf, max_nan_consec=np.inf):
    return np.nanmean(data[~validationTrafo(data.isna(), max_nan_total, max_nan_consec)])


def interpolateNANs(data, method, order=2, inter_limit=2, downgrade_interpolation=False, return_chunk_bounds=False):
    """
    The function interpolates nan-values (and nan-grids) in timeseries data. It can be passed all the method keywords
    from the pd.Series.interpolate method and will than apply this very methods. Note, that the inter_limit keyword
    really restricts the interpolation to chunks, not containing more than "inter_limit" nan entries
    (thereby not being identical to the "limit" keyword of pd.Series.interpolate).

    :param data:                    pd.Series or np.array. The data series to be interpolated
    :param method:                  String. Method keyword designating interpolation method to use.
    :param order:                   Integer. If your desired interpolation method needs an order to be passed -
                                    here you pass it.
    :param inter_limit:             Integer. Default = 2. Limit up to which consecutive nan - values in the data get
                                    replaced by interpolation.
                                    Its default value suits an interpolation that only will apply to points of an
                                    inserted frequency grid. (regularization by interpolation)
                                    Gaps wider than "inter_limit" will NOT be interpolated at all.
    :param downgrade_interpolation:  Boolean. Default False. If True:
                                    If a data chunk not contains enough values for interpolation of the order "order",
                                    the highest order possible will be selected for that chunks interpolation.
    :param return_chunk_bounds:     Boolean. Default False. If True:
                                    Additionally to the interpolated data, the start and ending points of data chunks
                                    not containing no series consisting of more then "inter_limit" nan values,
                                    are calculated and returned.
                                    (This option fits requirements of the "interpolateNANs" functions use in the
                                    context of saqc harmonization mainly.)

    :return:
    """
    inter_limit = int(inter_limit)
    data = pd.Series(data).copy()
    gap_mask = (data.rolling(inter_limit, min_periods=0).apply(lambda x: np.sum(np.isnan(x)), raw=True)) != inter_limit

    if inter_limit == 2:
        gap_mask = gap_mask & gap_mask.shift(-1, fill_value=True)
    else:
        gap_mask = (
            gap_mask.replace(True, np.nan).fillna(method="bfill", limit=inter_limit).replace(np.nan, True).astype(bool)
        )

    if return_chunk_bounds:
        # start end ending points of interpolation chunks have to be memorized to block their flagging:
        chunk_switches = gap_mask.astype(int).diff()
        chunk_starts = chunk_switches[chunk_switches == -1].index
        chunk_ends = chunk_switches[(chunk_switches.shift(-1) == 1)].index
        chunk_bounds = chunk_starts.join(chunk_ends, how="outer", sort=True)

    pre_index = data.index
    data = data[gap_mask]

    if method in ["linear", "time"]:

        data.interpolate(method=method, inplace=True, limit=inter_limit - 1, limit_area="inside")

    else:
        dat_name = data.name
        gap_mask = (~gap_mask).cumsum()
        data = pd.merge(gap_mask, data, how="inner", left_index=True, right_index=True)

        def _interpolWrapper(x, wrap_order=order, wrap_method=method):
            if x.count() > wrap_order:
                try:
                    return x.interpolate(method=wrap_method, order=int(wrap_order))
                except (NotImplementedError, ValueError):
                    logger.warning(
                        f"Interpolation with method {method} is not supported at order {wrap_order}. "
                        f"and will be performed at order {wrap_order-1}"
                    )
                    return _interpolWrapper(x, int(wrap_order - 1), wrap_method)
            elif x.size < 3:
                return x
            else:
                if downgrade_interpolation:
                    return _interpolWrapper(x, int(x.count() - 1), wrap_method)
                else:
                    return x

        data = data.groupby(data.columns[0]).transform(_interpolWrapper)
        # squeezing the 1-dimensional frame resulting from groupby for consistency reasons
        data = data.squeeze(axis=1)
        data.name = dat_name
    data = data.reindex(pre_index)
    if return_chunk_bounds:
        return data, chunk_bounds
    else: return data


def aggregate2Freq(
    data, method, freq, agg_func, fill_value=np.nan, max_invalid_total=np.inf, max_invalid_consec=np.inf
):
    # The function aggregates values to an equidistant frequency grid with agg_func.
    # Timestamps that have no values projected on them, get "fill_value" assigned. Also,
    # "fill_value" serves as replacement for "invalid" intervals

    methods = {
        "nagg": lambda seconds_total: (seconds_total/2, "left", "left"),
        "bagg": lambda _: (0, "left", "left"),
        "fagg": lambda _: (0, "right", "right"),
    }

    # filter data for invalid patterns (since filtering is expensive we pre-check if it is demanded)
    if (max_invalid_total is not np.inf) | (max_invalid_consec is not np.inf):
        if pd.isnull(fill_value):
            temp_mask = data.isna()
        else:
            temp_mask = data == fill_value

        temp_mask = temp_mask.groupby(pd.Grouper(freq=freq)).transform(
            validationTrafo, max_nan_total=max_invalid_total, max_nan_consec=max_invalid_consec
        )
        data[temp_mask] = fill_value

    seconds_total = pd.Timedelta(freq).total_seconds()
    base, label, closed = methods[method](seconds_total)

    # In the following, we check for empty intervals outside resample.apply, because:
    # - resample AND groupBy do insert value zero for empty intervals if resampling with any kind of "sum" application -
    #   we want "fill_value" to be inserted
    # - we are aggregating data and flags with this function and empty intervals usually would get assigned flagger.BAD
    #   flag (where resample inserts np.nan or 0)

    data_resampler = data.resample(f"{seconds_total:.0f}s", base=base, closed=closed, label=label)

    empty_intervals = data_resampler.count() == 0
    # great performance gain can be achieved, when avoiding .apply and using pd.resampler
    # methods instead. (this covers all the basic func aggregations, such as median, mean, sum, count, ...)
    try:
        check_name = re.sub("^nan", "", agg_func.__name__)
        # a nasty special case: if function "count" was passed, we not want empty intervals to be replaced by nan:
        if check_name == 'count':
            empty_intervals[:] = False
        data = getattr(data_resampler, check_name)()
    except AttributeError:
        data = data_resampler.apply(agg_func)

    # since loffset keyword of pandas.resample "discharges" after one use of the resampler (pandas logic) - we correct the
    # resampled labels offset manually, if necessary.
    if method == "nagg":
        data.index = data.index.shift(freq=pd.Timedelta(freq) / 2)
        empty_intervals.index = empty_intervals.index.shift(freq=pd.Timedelta(freq) / 2)
    data[empty_intervals] = fill_value

    return data


def shift2Freq(data, method, freq, fill_value=np.nan):
    # shift timestamps backwards/forwards in order to allign them with an equidistant
    # frequencie grid.

    methods = {
        "fshift": lambda freq: ("ffill", pd.Timedelta(freq)),
        "bshift": lambda freq: ("bfill", pd.Timedelta(freq)),
        "nshift": lambda freq: ("nearest", pd.Timedelta(freq)/2),
    }
    direction, tolerance = methods[method](freq)
    target_ind = pd.date_range(
        start=data.index[0].floor(freq), end=data.index[-1].ceil(freq),
        freq=freq,
        name=data.index.name
    )
    return data.reindex(target_ind, method=direction, tolerance=tolerance, fill_value=fill_value)
=======
    Parameters
    ----------
    x: pd.Series
        input timeseries

    cutoff: float
        The cutoff-frequency, expressed in multiples of the sampling rate.

    nyq: float
        The niquist-frequency. expressed in multiples if the sampling rate.

    fill_method: Literal[‘nearest’, ‘zero’, ‘slinear’, ‘quadratic’, ‘cubic’, ‘spline’, ‘barycentric’, ‘polynomial’]
        Fill method to be applied on the data before filtering (butterfilter cant
        handle ''np.nan''). See documentation of pandas.Series.interpolate method for
        details on the methods associated with the different keywords.


    Returns
    -------
    """
    na_mask = x.isna()
    x = x.interpolate(fill_method).interpolate("ffill").interpolate("bfill")
    b, a = butter(N=filter_order, Wn=cutoff / nyq, btype=filter_type)
    y = pd.Series(filtfilt(b, a, x), x.index, name=x.name)
    y[na_mask] = np.nan
    return y
>>>>>>> 342dcea4


@nb.njit
def _coeffMat(x, deg):
    # helper function to construct numba-compatible polynomial fit function
    mat_ = np.zeros(shape=(x.shape[0], deg + 1))
    const = np.ones_like(x)
    mat_[:, 0] = const
    mat_[:, 1] = x
    if deg > 1:
        for n in range(2, deg + 1):
            mat_[:, n] = x ** n
    return mat_


@nb.jit
def _fitX(a, b):
    # helper function to construct numba-compatible polynomial fit function
    # linalg solves ax = b
    det_ = np.linalg.lstsq(a, b)[0]
    return det_


@nb.jit
def _fitPoly(x, y, deg):
    # a numba compatible polynomial fit function
    a = _coeffMat(x, deg)
    p = _fitX(a, y)
    # Reverse order so p[0] is coefficient of highest order
    return p[::-1]


@nb.jit
def evalPolynomial(P, x):
    # a numba compatible polynomial evaluator
    result = 0
    for coeff in P:
        result = x * result + coeff
    return result


def polyRollerNumba(in_slice, miss_marker, val_range, center_index, poly_deg):
    # numba compatible function to roll with when modelling data with polynomial model
    miss_mask = in_slice == miss_marker
    x_data = val_range[~miss_mask]
    y_data = in_slice[~miss_mask]
    fitted = _fitPoly(x_data, y_data, deg=poly_deg)
    return evalPolynomial(fitted, center_index)


def polyRollerNoMissingNumba(in_slice, val_range, center_index, poly_deg):
    # numba compatible function to roll with when modelling data with polynomial model -
    # it is assumed, that in slice is an equidistant sample
    fitted = _fitPoly(val_range, in_slice, deg=poly_deg)
    return evalPolynomial(fitted, center_index)


def polyRoller(in_slice, miss_marker, val_range, center_index, poly_deg):
    # function to roll with when modelling data with polynomial model
    miss_mask = in_slice == miss_marker
    x_data = val_range[~miss_mask]
    y_data = in_slice[~miss_mask]
    fitted = poly.polyfit(x=x_data, y=y_data, deg=poly_deg)
    return poly.polyval(center_index, fitted)


def polyRollerNoMissing(in_slice, val_range, center_index, poly_deg):
    # function to roll with when modelling data with polynomial model
    # it is assumed, that in slice is an equidistant sample
    fitted = poly.polyfit(x=val_range, y=in_slice, deg=poly_deg)
    return poly.polyval(center_index, fitted)


def polyRollerIrregular(in_slice, center_index_ser, poly_deg):
<<<<<<< HEAD
    # a function to roll with, for polynomial fitting of data not having an equidistant frequency grid.
    # (expects to get passed pandas timeseries), so raw parameter of rolling.apply should be set to False.
=======
    # a function to roll with, for polynomial fitting of data not having an
    # equidistant frequency grid. (expects to get passed pandas timeseries),
    # so raw parameter of rolling.apply should be set to False.
>>>>>>> 342dcea4
    x_data = ((in_slice.index - in_slice.index[0]).total_seconds()) / 60
    fitted = poly.polyfit(x_data, in_slice.values, poly_deg)
    center_pos = int(len(in_slice) - center_index_ser[in_slice.index[-1]])
    return poly.polyval(x_data[center_pos], fitted)


def expModelFunc(x, a=0, b=0, c=0):
    # exponential model function, used in optimization contexts (drift correction)
    return a + b * (np.exp(c * x) - 1)


<<<<<<< HEAD
=======
def expDriftModel(x, c, origin, target):
    c = abs(c)
    b = (target - origin) / (np.exp(c) - 1)
    return expModelFunc(x, origin, b, c)


def linearDriftModel(x, origin, target):
    return origin + x * target


>>>>>>> 342dcea4
def linearInterpolation(data, inter_limit=2):
    return interpolateNANs(data, "time", inter_limit=inter_limit)


def polynomialInterpolation(data, inter_limit=2, inter_order=2):
<<<<<<< HEAD
    return interpolateNANs(data, "polynomial", inter_limit=inter_limit, order=inter_order)
=======
    return interpolateNANs(
        data, "polynomial", inter_limit=inter_limit, order=inter_order
    )
>>>>>>> 342dcea4
<|MERGE_RESOLUTION|>--- conflicted
+++ resolved
@@ -4,53 +4,14 @@
 """
 The module gathers all kinds of timeseries tranformations.
 """
-<<<<<<< HEAD
-import logging
-
-import re
-=======
 import re
 import warnings
 from typing import Union
 import sys
->>>>>>> 342dcea4
 
 import pandas as pd
 import numpy as np
 import numba as nb
-<<<<<<< HEAD
-
-from sklearn.neighbors import NearestNeighbors
-from scipy.stats import iqr
-import numpy.polynomial.polynomial as poly
-
-
-logger = logging.getLogger("SaQC")
-
-
-def identity(ts):
-    # identity function
-    return ts
-
-
-def count(ts):
-    # count is a dummy to trigger according built in count method of
-    # resamplers when passed to aggregate2freq. For consistency reasons, it works accordingly when
-    # applied directly:
-    return ts.count()
-
-
-def first(ts):
-    # first is a dummy to trigger according built in count method of
-    # resamplers when passed to aggregate2freq. For consistency reasons, it works accordingly when
-    # applied directly:
-    return ts.first()
-
-
-def last(ts):
-    # last is a dummy to trigger according built in count method of
-    # resamplers when passed to aggregate2freq. For consistency reasons, it works accordingly when
-=======
 from sklearn.neighbors import NearestNeighbors
 from scipy.stats import iqr, median_abs_deviation
 from scipy.signal import filtfilt, butter
@@ -79,7 +40,6 @@
 def last(ts):
     # last is a dummy to trigger according built in count method of resamplers when
     # passed to aggregate2freq. For consistency reasons, it works accordingly when
->>>>>>> 342dcea4
     # applied directly:
     return ts.last()
 
@@ -89,11 +49,7 @@
     # in internal processing, you only have to check for nan values if you need to
     # remove "invalidish" values from the data.
     log_ts = np.log(ts)
-<<<<<<< HEAD
-    log_ts[log_ts == -np.inf] = np.nan
-=======
     log_ts[log_ts == -np.inf] = sys.float_info.min
->>>>>>> 342dcea4
     return log_ts
 
 
@@ -104,19 +60,10 @@
 
 def deltaT(ts, unit="1min"):
     # calculates series of time gaps in ts
-<<<<<<< HEAD
-    return ts.index.to_series().diff().dt.total_seconds() / pd.Timedelta(unit).total_seconds()
-=======
     return (
         ts.index.to_series().diff().dt.total_seconds()
         / pd.Timedelta(unit).total_seconds()
     )
-
-
-def difference(ts):
-    # NOTE: index of input series gets lost!
-    return np.diff(ts, prepend=np.nan)
->>>>>>> 342dcea4
 
 
 def difference(ts):
@@ -158,73 +105,6 @@
 
 
 def standardizeByMedian(ts):
-<<<<<<< HEAD
-    # standardization with median and interquartile range
-    return (ts - np.median(ts)) / iqr(ts, nan_policy="omit")
-
-
-def kNN(in_arr, n_neighbors, algorithm="ball_tree"):
-    # k-nearest-neighbor search
-    nbrs = NearestNeighbors(n_neighbors=n_neighbors, algorithm=algorithm).fit(in_arr.reshape(in_arr.shape[0], -1))
-    return nbrs.kneighbors()
-
-
-def kNNMaxGap(in_arr, n_neighbors=10, algorithm="ball_tree"):
-    # searches for the "n_neighbors" nearest neighbors of every value in "in_arr"
-    # and then returns the distance to the neighbor with the "maximum" Gap to its
-    # predecessor in the neighbor hierarchy
-    in_arr = np.asarray(in_arr)
-    dist, *_ = kNN(in_arr, n_neighbors, algorithm=algorithm)
-    sample_size = dist.shape[0]
-    to_gap = np.append(np.array([[0] * sample_size]).T, dist, axis=1)
-    max_gap_ind = np.diff(to_gap, axis=1).argmax(axis=1)
-    return dist[range(0, sample_size), max_gap_ind]
-
-
-def kNNSum(in_arr, n_neighbors=10, algorithm="ball_tree"):
-    # searches for the "n_neighbors" nearest neighbors of every value in "in_arr"
-    # and assigns that value the summed up distances to this neighbors
-    in_arr = np.asarray(in_arr)
-    dist, *_ = kNN(in_arr, n_neighbors, algorithm=algorithm)
-    return dist.sum(axis=1)
-
-
-@nb.njit
-def _maxConsecutiveNan(arr, max_consec):
-    # checks if arr (boolean array) has not more then "max_consec" consecutive True values
-    current = 0
-    idx = 0
-    while idx < arr.size:
-        while idx < arr.size and arr[idx]:
-            current += 1
-            idx += 1
-        if current > max_consec:
-            return False
-        current = 0
-        idx += 1
-    return True
-
-
-def validationTrafo(data, max_nan_total, max_nan_consec):
-    # data has to be boolean. False=Valid Value, True=invalid Value
-    # function returns True-array of input array size for invalid input arrays False array for valid ones
-    data = data.copy()
-    if (max_nan_total is np.inf) & (max_nan_consec is np.inf):
-        return data
-
-    # nan_mask = np.isnan(data)
-
-    if data.sum() <= max_nan_total:
-        if max_nan_consec is np.inf:
-            data[:] = False
-            return data
-        elif _maxConsecutiveNan(np.asarray(data), max_nan_consec):
-            data[:] = False
-        else:
-            data[:] = True
-    else:
-        data[:] = True
-=======
     # standardization with median (MAD)
     # NO SCALING
     return (ts - np.median(ts)) / median_abs_deviation(ts, nan_policy="omit")
@@ -388,19 +268,10 @@
         data = data.squeeze(axis=1)
         data.name = dat_name
     data = data.reindex(pre_index)
->>>>>>> 342dcea4
 
     return data
 
 
-<<<<<<< HEAD
-def stdQC(data, max_nan_total=np.inf, max_nan_consec=np.inf):
-    return np.nanstd(data[~validationTrafo(data.isna(), max_nan_total, max_nan_consec)], ddof=1)
-
-
-def varQC(data, max_nan_total=np.inf, max_nan_consec=np.inf):
-    return np.nanvar(data[~validationTrafo(data.isna(), max_nan_total, max_nan_consec)], ddof=1)
-=======
 def aggregate2Freq(
     data: pd.Series,
     method,
@@ -481,7 +352,6 @@
     shift timestamps backwards/forwards in order to align them with an equidistant
     frequency grid. Resulting Nan's are replaced with the fill-value.
     """
->>>>>>> 342dcea4
 
     methods = {
         "fshift": lambda freq: ("ffill", pd.Timedelta(freq)),
@@ -507,172 +377,6 @@
     Applies butterworth filter.
     `x` is expected to be regularly sampled.
 
-<<<<<<< HEAD
-def meanQC(data, max_nan_total=np.inf, max_nan_consec=np.inf):
-    return np.nanmean(data[~validationTrafo(data.isna(), max_nan_total, max_nan_consec)])
-
-
-def interpolateNANs(data, method, order=2, inter_limit=2, downgrade_interpolation=False, return_chunk_bounds=False):
-    """
-    The function interpolates nan-values (and nan-grids) in timeseries data. It can be passed all the method keywords
-    from the pd.Series.interpolate method and will than apply this very methods. Note, that the inter_limit keyword
-    really restricts the interpolation to chunks, not containing more than "inter_limit" nan entries
-    (thereby not being identical to the "limit" keyword of pd.Series.interpolate).
-
-    :param data:                    pd.Series or np.array. The data series to be interpolated
-    :param method:                  String. Method keyword designating interpolation method to use.
-    :param order:                   Integer. If your desired interpolation method needs an order to be passed -
-                                    here you pass it.
-    :param inter_limit:             Integer. Default = 2. Limit up to which consecutive nan - values in the data get
-                                    replaced by interpolation.
-                                    Its default value suits an interpolation that only will apply to points of an
-                                    inserted frequency grid. (regularization by interpolation)
-                                    Gaps wider than "inter_limit" will NOT be interpolated at all.
-    :param downgrade_interpolation:  Boolean. Default False. If True:
-                                    If a data chunk not contains enough values for interpolation of the order "order",
-                                    the highest order possible will be selected for that chunks interpolation.
-    :param return_chunk_bounds:     Boolean. Default False. If True:
-                                    Additionally to the interpolated data, the start and ending points of data chunks
-                                    not containing no series consisting of more then "inter_limit" nan values,
-                                    are calculated and returned.
-                                    (This option fits requirements of the "interpolateNANs" functions use in the
-                                    context of saqc harmonization mainly.)
-
-    :return:
-    """
-    inter_limit = int(inter_limit)
-    data = pd.Series(data).copy()
-    gap_mask = (data.rolling(inter_limit, min_periods=0).apply(lambda x: np.sum(np.isnan(x)), raw=True)) != inter_limit
-
-    if inter_limit == 2:
-        gap_mask = gap_mask & gap_mask.shift(-1, fill_value=True)
-    else:
-        gap_mask = (
-            gap_mask.replace(True, np.nan).fillna(method="bfill", limit=inter_limit).replace(np.nan, True).astype(bool)
-        )
-
-    if return_chunk_bounds:
-        # start end ending points of interpolation chunks have to be memorized to block their flagging:
-        chunk_switches = gap_mask.astype(int).diff()
-        chunk_starts = chunk_switches[chunk_switches == -1].index
-        chunk_ends = chunk_switches[(chunk_switches.shift(-1) == 1)].index
-        chunk_bounds = chunk_starts.join(chunk_ends, how="outer", sort=True)
-
-    pre_index = data.index
-    data = data[gap_mask]
-
-    if method in ["linear", "time"]:
-
-        data.interpolate(method=method, inplace=True, limit=inter_limit - 1, limit_area="inside")
-
-    else:
-        dat_name = data.name
-        gap_mask = (~gap_mask).cumsum()
-        data = pd.merge(gap_mask, data, how="inner", left_index=True, right_index=True)
-
-        def _interpolWrapper(x, wrap_order=order, wrap_method=method):
-            if x.count() > wrap_order:
-                try:
-                    return x.interpolate(method=wrap_method, order=int(wrap_order))
-                except (NotImplementedError, ValueError):
-                    logger.warning(
-                        f"Interpolation with method {method} is not supported at order {wrap_order}. "
-                        f"and will be performed at order {wrap_order-1}"
-                    )
-                    return _interpolWrapper(x, int(wrap_order - 1), wrap_method)
-            elif x.size < 3:
-                return x
-            else:
-                if downgrade_interpolation:
-                    return _interpolWrapper(x, int(x.count() - 1), wrap_method)
-                else:
-                    return x
-
-        data = data.groupby(data.columns[0]).transform(_interpolWrapper)
-        # squeezing the 1-dimensional frame resulting from groupby for consistency reasons
-        data = data.squeeze(axis=1)
-        data.name = dat_name
-    data = data.reindex(pre_index)
-    if return_chunk_bounds:
-        return data, chunk_bounds
-    else: return data
-
-
-def aggregate2Freq(
-    data, method, freq, agg_func, fill_value=np.nan, max_invalid_total=np.inf, max_invalid_consec=np.inf
-):
-    # The function aggregates values to an equidistant frequency grid with agg_func.
-    # Timestamps that have no values projected on them, get "fill_value" assigned. Also,
-    # "fill_value" serves as replacement for "invalid" intervals
-
-    methods = {
-        "nagg": lambda seconds_total: (seconds_total/2, "left", "left"),
-        "bagg": lambda _: (0, "left", "left"),
-        "fagg": lambda _: (0, "right", "right"),
-    }
-
-    # filter data for invalid patterns (since filtering is expensive we pre-check if it is demanded)
-    if (max_invalid_total is not np.inf) | (max_invalid_consec is not np.inf):
-        if pd.isnull(fill_value):
-            temp_mask = data.isna()
-        else:
-            temp_mask = data == fill_value
-
-        temp_mask = temp_mask.groupby(pd.Grouper(freq=freq)).transform(
-            validationTrafo, max_nan_total=max_invalid_total, max_nan_consec=max_invalid_consec
-        )
-        data[temp_mask] = fill_value
-
-    seconds_total = pd.Timedelta(freq).total_seconds()
-    base, label, closed = methods[method](seconds_total)
-
-    # In the following, we check for empty intervals outside resample.apply, because:
-    # - resample AND groupBy do insert value zero for empty intervals if resampling with any kind of "sum" application -
-    #   we want "fill_value" to be inserted
-    # - we are aggregating data and flags with this function and empty intervals usually would get assigned flagger.BAD
-    #   flag (where resample inserts np.nan or 0)
-
-    data_resampler = data.resample(f"{seconds_total:.0f}s", base=base, closed=closed, label=label)
-
-    empty_intervals = data_resampler.count() == 0
-    # great performance gain can be achieved, when avoiding .apply and using pd.resampler
-    # methods instead. (this covers all the basic func aggregations, such as median, mean, sum, count, ...)
-    try:
-        check_name = re.sub("^nan", "", agg_func.__name__)
-        # a nasty special case: if function "count" was passed, we not want empty intervals to be replaced by nan:
-        if check_name == 'count':
-            empty_intervals[:] = False
-        data = getattr(data_resampler, check_name)()
-    except AttributeError:
-        data = data_resampler.apply(agg_func)
-
-    # since loffset keyword of pandas.resample "discharges" after one use of the resampler (pandas logic) - we correct the
-    # resampled labels offset manually, if necessary.
-    if method == "nagg":
-        data.index = data.index.shift(freq=pd.Timedelta(freq) / 2)
-        empty_intervals.index = empty_intervals.index.shift(freq=pd.Timedelta(freq) / 2)
-    data[empty_intervals] = fill_value
-
-    return data
-
-
-def shift2Freq(data, method, freq, fill_value=np.nan):
-    # shift timestamps backwards/forwards in order to allign them with an equidistant
-    # frequencie grid.
-
-    methods = {
-        "fshift": lambda freq: ("ffill", pd.Timedelta(freq)),
-        "bshift": lambda freq: ("bfill", pd.Timedelta(freq)),
-        "nshift": lambda freq: ("nearest", pd.Timedelta(freq)/2),
-    }
-    direction, tolerance = methods[method](freq)
-    target_ind = pd.date_range(
-        start=data.index[0].floor(freq), end=data.index[-1].ceil(freq),
-        freq=freq,
-        name=data.index.name
-    )
-    return data.reindex(target_ind, method=direction, tolerance=tolerance, fill_value=fill_value)
-=======
     Parameters
     ----------
     x: pd.Series
@@ -699,7 +403,6 @@
     y = pd.Series(filtfilt(b, a, x), x.index, name=x.name)
     y[na_mask] = np.nan
     return y
->>>>>>> 342dcea4
 
 
 @nb.njit
@@ -774,14 +477,9 @@
 
 
 def polyRollerIrregular(in_slice, center_index_ser, poly_deg):
-<<<<<<< HEAD
-    # a function to roll with, for polynomial fitting of data not having an equidistant frequency grid.
-    # (expects to get passed pandas timeseries), so raw parameter of rolling.apply should be set to False.
-=======
     # a function to roll with, for polynomial fitting of data not having an
     # equidistant frequency grid. (expects to get passed pandas timeseries),
     # so raw parameter of rolling.apply should be set to False.
->>>>>>> 342dcea4
     x_data = ((in_slice.index - in_slice.index[0]).total_seconds()) / 60
     fitted = poly.polyfit(x_data, in_slice.values, poly_deg)
     center_pos = int(len(in_slice) - center_index_ser[in_slice.index[-1]])
@@ -793,8 +491,6 @@
     return a + b * (np.exp(c * x) - 1)
 
 
-<<<<<<< HEAD
-=======
 def expDriftModel(x, c, origin, target):
     c = abs(c)
     b = (target - origin) / (np.exp(c) - 1)
@@ -805,16 +501,11 @@
     return origin + x * target
 
 
->>>>>>> 342dcea4
 def linearInterpolation(data, inter_limit=2):
     return interpolateNANs(data, "time", inter_limit=inter_limit)
 
 
 def polynomialInterpolation(data, inter_limit=2, inter_order=2):
-<<<<<<< HEAD
-    return interpolateNANs(data, "polynomial", inter_limit=inter_limit, order=inter_order)
-=======
     return interpolateNANs(
         data, "polynomial", inter_limit=inter_limit, order=inter_order
-    )
->>>>>>> 342dcea4
+    )