#! /usr/bin/env python
# -*- coding: utf-8 -*-

import re
from typing import Sequence, Union, Any, Iterator

import numpy as np
import numba as nb
import pandas as pd
from scipy import fft
import logging
import dios
<<<<<<< HEAD
=======
from pandas.api.indexers import BaseIndexer
from pandas._libs.window.indexers import calculate_variable_window_bounds


# from saqc.flagger import BaseFlagger
>>>>>>> e1846593
from saqc.lib.types import T

logger = logging.getLogger("SaQC")

def assertScalar(name, value, optional=False):
    if (not np.isscalar(value)) and (value is not None) and (optional is True):
        raise ValueError(f"'{name}' needs to be a scalar or 'None'")
    elif (not np.isscalar(value)) and optional is False:
        raise ValueError(f"'{name}' needs to be a scalar")


def toSequence(value: Union[T, Sequence[T]], default: Union[T, Sequence[T]] = None) -> Sequence[T]:
    if value is None:
        value = default
    if np.isscalar(value):
        value = [value]
    return value


@nb.jit(nopython=True, cache=True)
def findIndex(iterable, value, start):
    i = start
    while i < len(iterable):
        v = iterable[i]
        if v >= value:
            return i
        i = i + 1
    return -1


@nb.jit(nopython=True, cache=True)
def valueRange(iterable):
    minval = iterable[0]
    maxval = minval
    for v in iterable:
        if v < minval:
            minval = v
        elif v > maxval:
            maxval = v
    return maxval - minval


def slidingWindowIndices(dates, window_size, iter_delta=None):
    """
    this function is a building block of a custom implementation of
    the pandas 'rolling' method. A number of shortcomings in the
    'rolling' implementation might made this a worthwhil endavour,
    namly:
    + There is no way to provide a step size, i.e. to not start the
      next rolling window at the very next row in the DataFrame/Series
    + The inconsistent bahaviour with numerical vs frequency based
      window sizes. When winsz is an integer, all windows are equally
      large (winsz=5 -> windows contain 5 elements), but variable in
      size, when the winsz is a frequency string (winsz="2D" ->
      window grows from size 1 during the first iteration until it
      covers the given frequency). Especially the bahaviour with
      frequency strings is quite unfortunate when calling methods
      relying on the size of the window (sum, mean, median)
    """

    if not isinstance(dates, pd.DatetimeIndex):
        raise TypeError("Must pass pd.DatetimeIndex")

    # lets work on numpy data structures for performance reasons
    dates = np.array(dates, dtype=np.int64)

    if np.any(np.diff(dates) <= 0):
        raise ValueError("strictly monotonic index needed")

    window_size = pd.to_timedelta(window_size).to_timedelta64().astype(np.int64)
    if iter_delta:
        iter_delta = pd.to_timedelta(iter_delta).to_timedelta64().astype(np.int64)

    start_date = dates[0]
    last_date = dates[-1]
    start_idx = 0
    end_idx = start_idx

    while True:
        end_date = start_date + window_size
        if (end_date > last_date) or (start_idx == -1) or (end_idx == -1):
            break

        end_idx = findIndex(dates, end_date, end_idx)
        yield start_idx, end_idx

        if iter_delta:
            start_idx = findIndex(dates, start_date + iter_delta, start_idx)
        else:
            start_idx += 1

        start_date = dates[start_idx]


def inferFrequency(data: pd.Series) -> pd.DateOffset:
    return pd.tseries.frequencies.to_offset(pd.infer_freq(data.index))


def retrieveTrustworthyOriginal(
    data: dios.DictOfSeries, field: str, flagger=None, level: Any = None
) -> dios.DictOfSeries:
    """Columns of data passed to the saqc runner may not be sampled to its original sampling rate - thus
    differenciating between missng value - nans und fillvalue nans is impossible.

    This function:
    (1) if flagger is None:
        (a) estimates the sampling rate of the input dataseries by dropping all nans and then returns the series at the
            estimated samplng rate.

    (2) if "flagger" is not None but "level" is None:
        (a) all values are dropped, that are flagged worse then flagger.GOOD. (so unflagged values wont be dropped)
        (b) estimates the sampling rate of the input dataseries by dropping all nans and then returns the series at the
            estimated samplng rate.
    (3) if "flagger" is not None and "level" is not None:
        (a) all values are dropped, that are flagged worse then level. (so unflagged values wont be dropped)
        (b) estimates the sampling rate of the input dataseries by dropping all nans and then returns the series at the
            estimated samplng rate.

    Note, that the passed dataseries should be harmonized to an equidistant
        frequencie grid (maybe including blow up entries).

    :param data:        DataFrame. The Data frame holding the data containing 'field'.
    :param field:       String. Fieldname of the column in data, that you want to sample to original sampling rate.
                        It has to have a harmonic
    :param flagger:     None or a flagger object.
    :param level:       Lower bound of flags that are excepted for data. Must be a flag the flagger can handle.

    """
    dataseries = data[field]

    if flagger is not None:
        mask = flagger.isFlagged(field, flag=level or flagger.GOOD, comparator="<=")
        # drop all flags that are suspicious or worse
        dataseries = dataseries[mask]

    # drop the nan values that may result from any preceeding upsampling of the measurements:
    dataseries = dataseries.dropna()

    if dataseries.empty:
        return dataseries, np.nan

    # estimate original data sampling frequencie
    # (the original series sampling rate may not match data-input sample rate):
    seconds_rate = dataseries.index.to_series().diff().min().seconds
    data_rate = pd.tseries.frequencies.to_offset(str(seconds_rate) + "s")

    return dataseries.asfreq(data_rate), data_rate


def offset2seconds(offset):
    """Function returns total seconds upon "offset like input

    :param offset:  offset string or pandas offset object.
    """

    return pd.Timedelta.total_seconds(pd.Timedelta(offset))


def flagWindow(flagger_old, flagger_new, field, direction="fw", window=0, **kwargs) -> pd.Series:
    # NOTE: unused -> remove?
    if window == 0 or window == "":
        return flagger_new

    fw, bw = False, False
    mask = flagger_old.getFlags(field) != flagger_new.getFlags(field)
    f = flagger_new.isFlagged(field) & mask

    if not mask.any():
        # nothing was flagged, so nothing need to be flagged additional
        return flagger_new

    if isinstance(window, int):
        x = f.rolling(window=window + 1).sum()
        if direction in ["fw", "both"]:
            fw = x.fillna(method="bfill").astype(bool)
        if direction in ["bw", "both"]:
            bw = x.shift(-window).fillna(method="bfill").astype(bool)
    else:
        # time-based windows
        if direction in ["bw", "both"]:
            # todo: implement time-based backward rolling
            raise NotImplementedError
        fw = f.rolling(window=window, closed="both").sum().astype(bool)

    fmask = bw | fw
    return flagger_new.setFlags(field, fmask, **kwargs)


def seasonalMask(dtindex, season_start, season_end, include_bounds):
    """
    This function generates date-periodic/seasonal masks from an index passed.

    For example you could mask all the values of an index, that are sampled in winter, or between 6 and 9 o'clock.
    See the examples section for more details.

    Parameters
    ----------
    dtindex : pandas.DatetimeIndex
        The index according to wich you want to generate a mask.
        (=resulting mask will be indexed with 'dtindex')
    season_start : str
        String denoting starting point of every period. Formally, it has to be a truncated instance of "mm-ddTHH:MM:SS".
        Has to be of same length as `season_end` parameter.
        See examples section below for some examples.
    season_end : str
        String denoting starting point of every period. Formally, it has to be a truncated instance of "mm-ddTHH:MM:SS".
        Has to be of same length as `season_end` parameter.
        See examples section below for some examples.
    include_bounds : boolean
        Wheather or not to include the mask defining bounds to the mask.

    Returns
    -------
    to_mask : pandas.Series[bool]
        A series, indexed with the input index and having value `True` for all the values that are to be masked.

    Examples
    --------
    The `season_start` and `season_end` parameters provide a conveniant way to generate seasonal / date-periodic masks.
    They have to be strings of the forms: "mm-ddTHH:MM:SS", "ddTHH:MM:SS" , "HH:MM:SS", "MM:SS" or "SS"
    (mm=month, dd=day, HH=hour, MM=minute, SS=second)
    Single digit specifications have to be given with leading zeros.
    `season_start` and `seas   on_end` strings have to be of same length (refer to the same periodicity)
    The highest date unit gives the period.
    For example:

    >>> season_start = "01T15:00:00"
    >>> season_end = "13T17:30:00"

    Will result in all values sampled between 15:00 at the first and  17:30 at the 13th of every month get masked

    >>> season_start = "01:00"
    >>> season_end = "04:00"

    All the values between the first and 4th minute of every hour get masked.

    >>> season_start = "01-01T00:00:00"
    >>> season_end = "01-03T00:00:00"

    Mask january and february of evcomprosed in theery year. masking is inclusive always, so in this case the mask will
    include 00:00:00 at the first of march. To exclude this one, pass:

    >>> season_start = "01-01T00:00:00"
    >>> season_end = "02-28T23:59:59"

    To mask intervals that lap over a seasons frame, like nights, or winter, exchange sequence of season start and
    season end. For example, to mask night hours between 22:00:00 in the evening and 06:00:00 in the morning, pass:

    >>> season_start = "22:00:00"
    >>> season_end = "06:00:00"

    When inclusive_selection="season", all above examples work the same way, only that you now
    determine wich values NOT TO mask (=wich values are to constitute the "seasons").
    """
    def _replaceBuilder(stamp):
        keys = ("second", "minute", "hour", "day", "month", "year")
        stamp_list = map(int, re.split(r"[-T:]", stamp)[::-1])
        stamp_kwargs = dict(zip(keys, stamp_list))

        def _replace(index):
            if "day" in stamp_kwargs:
                stamp_kwargs["day"] = min(stamp_kwargs["day"], index[0].daysinmonth)

            out = index[0].replace(**stamp_kwargs)
            return out.strftime("%Y-%m-%dT%H:%M:%S")

        return _replace

    mask = pd.Series(include_bounds, index=dtindex)

    start_replacer = _replaceBuilder(season_start)
    end_replacer = _replaceBuilder(season_end)

    if pd.Timestamp(start_replacer(dtindex)) <= pd.Timestamp(end_replacer(dtindex)):
        def _selector(x, base_bool=include_bounds):
            x[start_replacer(x.index):end_replacer(x.index)] = not base_bool
            return x
    else:
        def _selector(x, base_bool=include_bounds):
            x[:end_replacer(x.index)] = not base_bool
            x[start_replacer(x.index):] = not base_bool
            return x

    freq = '1' + 'mmmhhhdddMMMYYY'[len(season_start)]
    return mask.groupby(pd.Grouper(freq=freq)).transform(_selector)


def assertDictOfSeries(df: Any, argname: str = "arg") -> None:
    if not isinstance(df, dios.DictOfSeries):
        raise TypeError(f"{argname} must be of type dios.DictOfSeries, {type(df)} was given")


def assertSeries(srs: Any, argname: str = "arg") -> None:
    if not isinstance(srs, pd.Series):
        raise TypeError(f"{argname} must be of type pd.Series, {type(srs)} was given")


@nb.jit(nopython=True, cache=True)
def otherIndex(values: np.ndarray, start: int = 0) -> int:
    """
    returns the index of the first non value not equal to values[0]
    -> values[start:i] are all identical
    """
    val = values[start]
    for i in range(start, len(values)):
        if values[i] != val:
            return i
    return -1


def groupConsecutives(series: pd.Series) -> Iterator[pd.Series]:
    """
    group consecutive values into distinct pd.Series
    """
    index = series.index
    values = series.values

    start = 0
    while True:
        stop = otherIndex(values, start)
        if stop == -1:
            break
        yield pd.Series(data=values[start:stop], index=index[start:stop])
        start = stop


def mergeDios(left, right, subset=None, join="merge"):
    # use dios.merge() as soon as it implemented
    # see https://git.ufz.de/rdm/dios/issues/15

    merged = left.copy()
    if subset is not None:
        right_subset_cols = right.columns.intersection(subset)
    else:
        right_subset_cols = right.columns

    shared_cols = left.columns.intersection(right_subset_cols)

    for c in shared_cols:
        l, r = left[c], right[c]
        if join == "merge":
            # NOTE:
            # our merge behavior is nothing more than an
            # outer join, where the right join argument
            # overwrites the left at the shared indices,
            # while on a normal outer join common indices
            # hold the values from the left join argument
            r, l = l.align(r, join="outer")
        else:
            l, r = l.align(r, join=join)
        merged[c] = l.combine_first(r)

    newcols = right_subset_cols.difference(left.columns)
    for c in newcols:
        merged[c] = right[c].copy()

    return merged


def isQuoted(string):
    return bool(re.search(r"'.*'|\".*\"", string))


def dropper(field, to_drop, flagger, default):
    drop_mask = pd.Series(False, flagger.getFlags(field).index)
    if to_drop is None:
        to_drop = default
    to_drop = toSequence(to_drop)
    if len(to_drop) > 0:
        drop_mask |= flagger.isFlagged(field, flag=to_drop)
    return drop_mask


def mutateIndex(index, old_name, new_name):
    pos = index.get_loc(old_name)
    index = index.drop(index[pos])
    index = index.insert(pos, new_name)
    return index


<<<<<<< HEAD
def estimateFrequency(index, delta_precision=-1, max_rate="10s", min_rate="1D", optimize=True,
                      min_energy=0.2, max_freqs=10, bins=None):

    """
    Function to estimate the sampling rate of an index.

    The function comes with some optional overhead.
    The default options detect sampling rates from 10 seconds to 1 day with a 10 seconds precision
    for sampling rates below one minute, and a one minute precision for rates between 1 minute and
    one day.

    The function is designed to detect mixed sampling ratess as well as rate changes.
    In boh situations, all the sampling rates detected, are returned, together with their
    greatest common rate.

    Note, that there is a certain lower bound of index length,
    beneath which frequency leaking and Niquist limit take over and mess up the fourier
    transform.

    Parameters
    ----------
    index : {pandas.DateTimeIndex}
        The index of wich the sampling rates shall be estimated
    delta_precision : int, default -1
        determines detection precision. Precision equals: seconds*10**(-1-delta_precision).
        A too high precision attempt can lead to performance loss and doesnt necessarily result in
        a more precise result. Especially when the samples deviation from their mean rate
        is high compared to the delta_precision.
    max_rate : str, default "10s"
        Maximum rate that can be detected.
    min_rate : str, default "1D"
        Minimum detectable sampling rate.
    optimize : bool, default True
        Wheather or not to speed up fft application by zero padding the derived response series to
        an optimal length. (Length = 2**N)
    min_energy : float, default 0.2
        min_energy : percentage of energy a sampling rate must represent at least, to be detected. Lower values
        result in higher sensibillity - but as well increas detection rate of mix products. Default proofed to be
        stable.
    max_freqs : int, default 10
        Maximum number of frequencies collected from the index. Mainly a value to prevent the frequency
        collection loop from collecting noise and running endlessly.
    bins : {None, List[float]} : default None

    Returns
    -------
        freq : {None, str}
            Either the sampling rate that was detected in the sample index (if uniform). Or
            the greates common rate of all the sampling rates detected. Equals `None` if
            detection failed and `"empty"`, if input index was empty.
        freqs : List[str]
            List of detected sampling rates.

    """
    index_n = index.to_numpy(float)
    if index.empty:
        return 'empty', []

    index_n = (index_n - index_n[0])*10**(-9 + delta_precision)
    delta = np.zeros(int(index_n[-1])+1)
    delta[index_n.astype(int)] = 1
    if optimize:
        delta_f = np.abs(fft.rfft(delta, fft.next_fast_len(len(delta))))
    else:
        delta_f = np.abs(fft.rfft(delta))

    len_f = len(delta_f)*2
    min_energy = delta_f[0]*min_energy
    # calc/assign low/high freq cut offs (makes life easier):
    min_rate_i = int(len_f/(pd.Timedelta(min_rate).total_seconds()*(10**delta_precision)))
    delta_f[:min_rate_i] = 0
    max_rate_i = int(len_f/(pd.Timedelta(max_rate).total_seconds()*(10**delta_precision)))
    hf_cutoff = min(max_rate_i, len_f//2)
    delta_f[hf_cutoff:] = 0
    delta_f[delta_f < min_energy] = 0

    # find frequencies present:
    freqs = []
    f_i = np.argmax(delta_f)
    while (f_i > 0) & (len(freqs) < max_freqs):
        f = (len_f / f_i)/(60*10**(delta_precision))
        freqs.append(f)
        for i in range(1, hf_cutoff//f_i + 1):
            delta_f[(i*f_i) - min_rate_i:(i*f_i) + min_rate_i] = 0
        f_i = np.argmax(delta_f)

    if len(freqs) == 0:
        return None, []

    if bins is None:
        r = range(0, int(pd.Timedelta(min_rate).total_seconds()/60))
        bins = [0, 0.1, 0.2, 0.3, 0.4] + [i + 0.5 for i in r]

    f_hist, bins = np.histogram(freqs, bins=bins)
    freqs = np.ceil(bins[:-1][f_hist >= 1])
    gcd_freq = np.gcd.reduce((10*freqs).astype(int))/10

    return str(int(gcd_freq)) + 'min', [str(int(i)) + 'min' for i in freqs]


def evalFreqStr(freq, check, index):
    if check in ['check', 'auto']:
        f_passed = freq
        freq = index.inferred_freq
        freqs = [freq]
        if freq is None:
            freq, freqs = estimateFrequency(index)
        if freq is None:
            logging.warning('Sampling rate could not be estimated.')
        if len(freqs) > 1:
            logging.warning(f"Sampling rate seems to be not uniform!."
                            f"Detected: {freqs}")

        if check == 'check':
            f_passed_seconds = pd.Timedelta(f_passed).total_seconds()
            freq_seconds = pd.Timedelta(freq).total_seconds()
            if (f_passed_seconds != freq_seconds):
                logging.warning(f"Sampling rate estimate ({freq}) missmatches passed frequency ({f_passed}).")
        elif check == 'auto':
            if freq is None:
                raise ValueError('Frequency estimation for non-empty series failed with no fall back frequency passed.')
            f_passed = freq
    else:
        f_passed = freq
    return f_passed
=======
class FreqIndexer(BaseIndexer):
    def get_window_bounds(self, num_values, min_periods, center, closed):
        start, end = calculate_variable_window_bounds(num_values, self.window_size, min_periods, center, closed,
                                            self.index_array)
        end[~self.win_points] = 0
        start[~self.win_points] = 0
        return start, end


class PeriodsIndexer(BaseIndexer):
    def get_window_bounds(self, num_values, min_periods, center, closed):
        start_s = np.zeros(self.window_size, dtype="int64")
        start_e = (
                np.arange(self.window_size, num_values, dtype="int64")
                - self.window_size
                + 1
        )
        start = np.concatenate([start_s, start_e])[:num_values]

        end_s = np.arange(self.window_size, dtype="int64") + 1
        end_e = start_e + self.window_size
        end = np.concatenate([end_s, end_e])[:num_values]
        start[~self.win_points] = 0
        end[~self.win_points] = 0
        return start, end


def customRolling(to_roll, winsz, func, roll_mask, min_periods=1, center=False, closed=None, raw=True, engine=None):
    """
    A wrapper around pandas.rolling.apply(), that allows for skipping func application on
    arbitrary selections of windows.

    Parameters
    ----------
    to_roll : pandas.Series
        Timeseries to be "rolled over".
    winsz : {int, str}
        Gets passed on to the window-size parameter of pandas.Rolling.
    func : Callable
        Function to be rolled with.
    roll_mask : numpy.array[bool]
        A mask, indicating the rolling windows, `func` shall be applied on.
        Has to be of same length as `to_roll`.
        roll_mask[i] = False indicates, that the window with right end point to_roll.index[i] shall
        be skipped.
    min_periods : int, default 1
        Gets passed on to the min_periods parameter of pandas.Rolling.
        (Note, that rolling with freq string defined window size and `min_periods`=None,
        results in nothing being computed due to some inconsistencies in the interplay of pandas.rolling and its
        indexer.)
    center : bool, default False
        Gets passed on to the center parameter of pandas.Rolling.
    closed : {None, 'left', 'right', 'both'}, default None
        Gets passed on to the closed parameter of pandas.Rolling.
    raw : bool, default True
        Gets passed on to the raw parameter of pandas.Rolling.apply.
    engine : {None, 'numba'}, default None
        Gets passed on to the engine parameter of pandas.Rolling.apply.

    Returns
    -------
    result : pandas.Series
        The result of the rolling application.

    """
    i_roll = to_roll.copy()
    i_roll.index = np.arange(to_roll.shape[0], dtype=np.int64)
    if isinstance(winsz, str):
        winsz = np.int64(pd.Timedelta(winsz).total_seconds()*10**9)
        indexer = FreqIndexer(window_size=winsz,
                              win_points=roll_mask,
                              index_array=to_roll.index.to_numpy(np.int64),
                              center=center,
                              closed=closed)

    elif isinstance(winsz, int):
        indexer = PeriodsIndexer(window_size=winsz,
                                 win_points=roll_mask,
                                 center=center,
                                 closed=closed)

    i_roll = i_roll.rolling(indexer,
                            min_periods=min_periods,
                            center=center,
                            closed=closed).apply(func, raw=raw, engine=engine)
    return pd.Series(i_roll.values, index=to_roll.index)


>>>>>>> e1846593
<|MERGE_RESOLUTION|>--- conflicted
+++ resolved
@@ -10,14 +10,9 @@
 from scipy import fft
 import logging
 import dios
-<<<<<<< HEAD
-=======
+
 from pandas.api.indexers import BaseIndexer
 from pandas._libs.window.indexers import calculate_variable_window_bounds
-
-
-# from saqc.flagger import BaseFlagger
->>>>>>> e1846593
 from saqc.lib.types import T
 
 logger = logging.getLogger("SaQC")
@@ -398,7 +393,6 @@
     return index
 
 
-<<<<<<< HEAD
 def estimateFrequency(index, delta_precision=-1, max_rate="10s", min_rate="1D", optimize=True,
                       min_energy=0.2, max_freqs=10, bins=None):
 
@@ -524,7 +518,8 @@
     else:
         f_passed = freq
     return f_passed
-=======
+
+
 class FreqIndexer(BaseIndexer):
     def get_window_bounds(self, num_values, min_periods, center, closed):
         start, end = calculate_variable_window_bounds(num_values, self.window_size, min_periods, center, closed,
@@ -610,7 +605,4 @@
                             min_periods=min_periods,
                             center=center,
                             closed=closed).apply(func, raw=raw, engine=engine)
-    return pd.Series(i_roll.values, index=to_roll.index)
-
-
->>>>>>> e1846593
+    return pd.Series(i_roll.values, index=to_roll.index)