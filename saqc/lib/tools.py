--- conflicted
+++ resolved
@@ -188,122 +188,7 @@
     return offset2seconds(input_offset) / offset2seconds(period_offset)
 
 
-<<<<<<< HEAD
-def getPandasVarNames(pandas_like):
-    """The function is a workaround, to not have to implement case distinctions whenever your not sure if your
-    asking for a dataframes columns or a series name (=1_D Dataframe)' """
-    if isinstance(pandas_like, pd.DataFrame):
-        return pandas_like.columns
-    if isinstance(pandas_like, pd.Series):
-        return [pandas_like.name]
-
-
-def getPandasData(pandas_like, fieldname):
-    """The function is a workaround, to not have to implement case distinctions whenever your not sure if your
-       asking for a dataframes columns data or a series.
-       Note, that indexing by integer is possible as well. With fieldname=0, you will get a series passed, if the input
-       was a series, and the first dataframes column, if input was a DataFrame"""
-
-    # DF input
-    if isinstance(pandas_like, pd.DataFrame):
-        if isinstance(fieldname, int):
-            return pandas_like.iloc[:, fieldname]
-        if isinstance(fieldname, str):
-            return pandas_like[fieldname]
-
-    # Series input
-    if isinstance(pandas_like, pd.Series):
-        return pandas_like
-
-
-def checkQCParameters(para_dict, called_by):
-    """The function is designed to check parameter passed to the QC functions. The checking method is determined by
-    a nested dictionary that has to be passed to the parameter para dict and should have the following form:
-
-    check_dict = {value_name_1: {'value': value,
-                                 'type': [class_1, class_2, ..., classM],
-                                 'range': [min , max],
-                                 'member':[e1, e2, ...,eN]}}
-                                 'tests': {test_1_name: test_func1,
-                                           test_2_name: test_func2,...
-                                           test_M_name: test_funcM},
-                value_name_2: {....}}
-    """
-
-    global_checker = 0
-
-    for para in para_dict.keys():
-
-        local_checker = 0
-        sub_dict = para_dict[para]
-
-        # check the type
-        if 'type' in sub_dict.keys():
-            type_check = 0
-            for type in sub_dict['type']:
-                if isinstance(sub_dict['value'], type):
-                    type_check += 1
-            if type_check == 0:
-                logging.error('Parameter {} passed to Function {} didnt pass type Test. '
-                              'It has to be one out of: '.format(para, called_by, str(sub_dict['type'])))
-                local_checker -= 1
-
-        if local_checker < 0:
-            global_checker -= 1
-            continue
-
-        # check range
-        if 'range' in sub_dict.keys():
-            if sub_dict['value'] is not None:
-                if not (sub_dict['range'][0] <= sub_dict['value'] <= sub_dict['range'][1]):
-                    logging.error('Parameter {} passed to Function {}, didnt pass range Test. '
-                                  'Range restrains for this parameter are: '
-                                  '[{}, {}]: '.format(para, called_by, str(sub_dict['range'][0]), sub_dict['range'][1]))
-                    local_checker -= 1
-
-        if local_checker < 0:
-            global_checker -= 1
-            continue
-
-        # member test
-        if 'member' in sub_dict.keys():
-            if not (sub_dict['value'] in sub_dict['member']):
-                logging.error('Parameter {} passed to Function {}, didnt pass member-of Test. '
-                              'The parameter has to be one out of: '
-                              '{}.'.format(para, called_by, str(sub_dict['member'])))
-                local_checker -= 1
-
-        if local_checker < 0:
-            global_checker -= 1
-            continue
-
-        # apply individual tests
-        if 'tests' in sub_dict.keys():
-            test_dict = sub_dict['tests']
-            for test in test_dict.keys():
-                try:
-                    test_check = test_dict[test](sub_dict['value'])
-                except:
-                    logging.error('Parameter {}, passed to Function {}, caused the Exception: {},'
-                                  ' when tested by {} - test.'.format(para, called_by, sys.exc_info()[0], test))
-                    test_check = False
-                if test_check is False:
-                    logging.error('Parameter {}, passed to Function {}, didnt pass the {} - '
-                                  'test.'.format(para, called_by, test))
-                    local_checker -= 1
-                    break
-
-            if local_checker < 0:
-                global_checker -= 1
-                continue
-
-    return global_checker
-
-
 def flagWindow(flagger_old, flagger_new, field, direction='fw', window=0, **kwargs) -> pd.Series:
-=======
-def flagWindow(old, new, field, flagger, direction='fw', window=0, **kwargs) -> pd.Series:
->>>>>>> 9de17500
 
     if window == 0 or window == '':
         return flagger_new
@@ -398,7 +283,7 @@
         return mask
 
 
-def isDataframeCheck(df, argname='arg', allow_multiindex=True):
+def isDataFrameCheck(df, argname='arg', allow_multiindex=True):
     if not isinstance(df, pd.DataFrame):
         raise TypeError(f"{argname} must be of type pd.DataFrame, {type(df)} was given")
     if not allow_multiindex:
