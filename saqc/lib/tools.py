--- conflicted
+++ resolved
@@ -32,7 +32,6 @@
     "roc": ts_ops.rateOfChange,
     "scale": ts_ops.scale,
     "normScale": ts_ops.normScale,
-<<<<<<< HEAD
     "stdByMean": ts_ops.standardizeByMean,
     "stdByMedian": ts_ops.standardizeByMedian,
     "zlog": ts_ops.zeroLog
@@ -44,12 +43,6 @@
               'scipy': scipy,
               'sklearn': sklearn
               }
-=======
-}
-
-
-OP_MODULES = {"pd": pd, "np": np, "scipy": scipy}
->>>>>>> a53e952c
 
 
 def evalFuncString(func_string):
