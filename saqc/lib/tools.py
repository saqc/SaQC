--- conflicted
+++ resolved
@@ -491,15 +491,11 @@
                                  center=center,
                                  closed=closed)
 
-    i_roller = i_roll.rolling(indexer,
+    i_roll = i_roll.rolling(indexer,
                             min_periods=min_periods,
                             center=center,
-<<<<<<< HEAD
-                            closed=closed)
-=======
                             closed=closed).apply(func, raw=raw, engine=engine)
     return pd.Series(i_roll.values, index=to_roll.index)
->>>>>>> 42759c50
 
     if hasattr(i_roller, func.__name__):
         i_roll = getattr(i_roller, func.__name__)
