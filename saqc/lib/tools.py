#! /usr/bin/env python
# -*- coding: utf-8 -*-

import re
from typing import Sequence, Union, Any, Iterator

import numpy as np
import numba as nb
import pandas as pd

import dios
import inspect

# from saqc.flagger import BaseFlagger
from saqc.lib.types import T

<<<<<<< HEAD
SAQC_OPERATORS = {
    "exp": np.exp,
    "log": np.log,
    "sum": np.sum,
    "var": np.var,
    "std": np.std,
    "mean": np.mean,
    "median": np.median,
    "min": np.min,
    "max": np.max,
    "first": pd.Series(np.nan, index=pd.DatetimeIndex([])).resample("0min").first,
    "last": pd.Series(np.nan, index=pd.DatetimeIndex([])).resample("0min").last,
    "deltaT": ts_ops.deltaT,
    "id": ts_ops.identity,
    "diff": ts_ops.difference,
    "relDiff": ts_ops.relativeDifference,
    "deriv": ts_ops.derivative,
    "rateOfChange": ts_ops.rateOfChange,
    "scale": ts_ops.scale,
    "normScale": ts_ops.normScale,
    "meanStandardize": ts_ops.standardizeByMean,
    "medianStandardize": ts_ops.standardizeByMedian,
    "zLog": ts_ops.zeroLog,
    "linear": ts_ops.linearInterpolation,
    "polynomial": ts_ops.polynomialInterpolation
}


OP_MODULES = {'pd': pd,
              'np': np,
              'scipy': scipy,
              'sklearn': sklearn
              }


def evalFuncString(full_func_string):
    if not isinstance(full_func_string, str):
        return full_func_string
    full_func_string = full_func_string.split("$")
    func_string = full_func_string[0]
    paras = full_func_string[1:]
    module_dot = func_string.find(".")
    first, *rest = func_string.split(".")
    if rest:
        module = func_string[:module_dot]
        try:
            func = reduce(lambda m, f: getattr(m, f), rest, OP_MODULES[first])
        except KeyError:
            availability_list = [f"'{k}' (= {s.__name__})" for k, s in OP_MODULES.items()]
            availability_list = " \n".join(availability_list)
            raise ValueError(
                f'The external-module alias "{module}" is not known to the internal operators dispatcher. '
                f"\n Please select from: \n{availability_list}"
            )

    else:
        if func_string in SAQC_OPERATORS:
            func = SAQC_OPERATORS[func_string]
        else:
            availability_list = [f"'{k}' (= {s.__name__})" for k, s in SAQC_OPERATORS.items()]
            availability_list = " \n".join(availability_list)
            raise ValueError(
                f'The external-module alias "{func_string}" is not known to the internal operators '
                f"dispatcher. \n Please select from: \n{availability_list}"
            )

    kwarg_dict = {}
    if len(paras) > 0:
        paras = [float(x) if x.isnumeric() else x for x in paras]
        para_names = inspect.getfullargspec(func).args[1:1 + len(paras)]
        kwarg_dict.update(dict(zip(para_names, paras)))

    return partial(func, **kwarg_dict)

def composeFunction(functions):
    if callable(functions):
        return functions
    functions = toSequence(functions)
    functions = [evalFuncString(f) for f in functions]

    def composed(ts, funcs=functions):
        return reduce(lambda x, f: f(x), reversed(funcs), ts)

    return partial(composed, funcs=functions)
=======
# SAQC_OPERATORS = {
#     "exp": np.exp,
#     "log": np.log,
#     "sum": np.sum,
#     "var": np.var,
#     "std": np.std,
#     "mean": np.mean,
#     "median": np.median,
#     "min": np.min,
#     "max": np.max,
#     "first": pd.Series(np.nan, index=pd.DatetimeIndex([])).resample("0min").first,
#     "last": pd.Series(np.nan, index=pd.DatetimeIndex([])).resample("0min").last,
#     "deltaT": ts_ops.deltaT,
#     "id": ts_ops.identity,
#     "diff": ts_ops.difference,
#     "relDiff": ts_ops.relativeDifference,
#     "deriv": ts_ops.derivative,
#     "rateOfChange": ts_ops.rateOfChange,
#     "scale": ts_ops.scale,
#     "normScale": ts_ops.normScale,
#     "meanStandardize": ts_ops.standardizeByMean,
#     "medianStandardize": ts_ops.standardizeByMedian,
#     "zLog": ts_ops.zeroLog
# }


# OP_MODULES = {'pd': pd,
#               'np': np,
#               'scipy': scipy,
#               'sklearn': sklearn
#               }


# def evalFuncString(func_string):
#     # TODO: check if necessary when the API is available
#     if not isinstance(func_string, str):
#         return func_string
#     module_dot = func_string.find(".")
#     first, *rest = func_string.split(".")
#     if rest:
#         module = func_string[:module_dot]
#         try:
#             return reduce(lambda m, f: getattr(m, f), rest, OP_MODULES[first])
#         except KeyError:
#             availability_list = [f"'{k}' (= {s.__name__})" for k, s in OP_MODULES.items()]
#             availability_list = " \n".join(availability_list)
#             raise ValueError(
#                 f'The external-module alias "{module}" is not known to the internal operators dispatcher. '
#                 f"\n Please select from: \n{availability_list}"
#             )

#     else:
#         if func_string in SAQC_OPERATORS:
#             return SAQC_OPERATORS[func_string]
#         else:
#             availability_list = [f"'{k}' (= {s.__name__})" for k, s in SAQC_OPERATORS.items()]
#             availability_list = " \n".join(availability_list)
#             raise ValueError(
#                 f'The external-module alias "{func_string}" is not known to the internal operators '
#                 f"dispatcher. \n Please select from: \n{availability_list}"
#             )


# def composeFunction(functions):
#     # TODO: check if necessary when the API is available
#     if callable(functions):
#         return functions
#     functions = toSequence(functions)
#     functions = [evalFuncString(f) for f in functions]

#     def composed(ts, funcs=functions):
#         return reduce(lambda x, f: f(x), reversed(funcs), ts)

#     return partial(composed, funcs=functions)
>>>>>>> cbee6e61


def assertScalar(name, value, optional=False):
    if (not np.isscalar(value)) and (value is not None) and (optional is True):
        raise ValueError(f"'{name}' needs to be a scalar or 'None'")
    elif (not np.isscalar(value)) and optional is False:
        raise ValueError(f"'{name}' needs to be a scalar")


def toSequence(value: Union[T, Sequence[T]], default: Union[T, Sequence[T]] = None) -> Sequence[T]:
    if value is None:
        value = default
    if np.isscalar(value):
        value = [value]
    return value


@nb.jit(nopython=True, cache=True)
def findIndex(iterable, value, start):
    i = start
    while i < len(iterable):
        v = iterable[i]
        if v >= value:
            return i
        i = i + 1
    return -1


@nb.jit(nopython=True, cache=True)
def valueRange(iterable):
    minval = iterable[0]
    maxval = minval
    for v in iterable:
        if v < minval:
            minval = v
        elif v > maxval:
            maxval = v
    return maxval - minval


def slidingWindowIndices(dates, window_size, iter_delta=None):
    """
    this function is a building block of a custom implementation of
    the pandas 'rolling' method. A number of shortcomings in the
    'rolling' implementation might made this a worthwhil endavour,
    namly:
    + There is no way to provide a step size, i.e. to not start the
      next rolling window at the very next row in the DataFrame/Series
    + The inconsistent bahaviour with numerical vs frequency based
      window sizes. When winsz is an integer, all windows are equally
      large (winsz=5 -> windows contain 5 elements), but variable in
      size, when the winsz is a frequency string (winsz="2D" ->
      window grows from size 1 during the first iteration until it
      covers the given frequency). Especially the bahaviour with
      frequency strings is quite unfortunate when calling methods
      relying on the size of the window (sum, mean, median)
    """

    if not isinstance(dates, pd.DatetimeIndex):
        raise TypeError("Must pass pd.DatetimeIndex")

    # lets work on numpy data structures for performance reasons
    dates = np.array(dates, dtype=np.int64)

    if np.any(np.diff(dates) <= 0):
        raise ValueError("strictly monotonic index needed")

    window_size = pd.to_timedelta(window_size).to_timedelta64().astype(np.int64)
    if iter_delta:
        iter_delta = pd.to_timedelta(iter_delta).to_timedelta64().astype(np.int64)

    start_date = dates[0]
    last_date = dates[-1]
    start_idx = 0
    end_idx = start_idx

    while True:
        end_date = start_date + window_size
        if (end_date > last_date) or (start_idx == -1) or (end_idx == -1):
            break

        end_idx = findIndex(dates, end_date, end_idx)
        yield start_idx, end_idx

        if iter_delta:
            start_idx = findIndex(dates, start_date + iter_delta, start_idx)
        else:
            start_idx += 1

        start_date = dates[start_idx]


def inferFrequency(data: pd.Series) -> pd.DateOffset:
    return pd.tseries.frequencies.to_offset(pd.infer_freq(data.index))


def retrieveTrustworthyOriginal(data: dios.DictOfSeries, field: str, flagger=None,
                                level: Any = None) -> dios.DictOfSeries:
    """Columns of data passed to the saqc runner may not be sampled to its original sampling rate - thus
    differenciating between missng value - nans und fillvalue nans is impossible.

    This function:
    (1) if flagger is None:
        (a) estimates the sampling rate of the input dataseries by dropping all nans and then returns the series at the
            estimated samplng rate.

    (2) if "flagger" is not None but "level" is None:
        (a) all values are dropped, that are flagged worse then flagger.GOOD. (so unflagged values wont be dropped)
        (b) estimates the sampling rate of the input dataseries by dropping all nans and then returns the series at the
            estimated samplng rate.
    (3) if "flagger" is not None and "level" is not None:
        (a) all values are dropped, that are flagged worse then level. (so unflagged values wont be dropped)
        (b) estimates the sampling rate of the input dataseries by dropping all nans and then returns the series at the
            estimated samplng rate.

    Note, that the passed dataseries should be harmonized to an equidistant
        frequencie grid (maybe including blow up entries).

    :param data:        DataFrame. The Data frame holding the data containing 'field'.
    :param field:       String. Fieldname of the column in data, that you want to sample to original sampling rate.
                        It has to have a harmonic
    :param flagger:     None or a flagger object.
    :param level:       Lower bound of flags that are excepted for data. Must be a flag the flagger can handle.

    """
    dataseries = data[field]

    if flagger is not None:
        mask = flagger.isFlagged(field, flag=level or flagger.GOOD, comparator="<=")
        # drop all flags that are suspicious or worse
        dataseries = dataseries[mask]

    # drop the nan values that may result from any preceeding upsampling of the measurements:
    dataseries = dataseries.dropna()

    if dataseries.empty:
        return dataseries, np.nan

    # estimate original data sampling frequencie
    # (the original series sampling rate may not match data-input sample rate):
    seconds_rate = dataseries.index.to_series().diff().min().seconds
    data_rate = pd.tseries.frequencies.to_offset(str(seconds_rate) + "s")

    return dataseries.asfreq(data_rate), data_rate


def offset2seconds(offset):
    """Function returns total seconds upon "offset like input

    :param offset:  offset string or pandas offset object.
    """

    return pd.Timedelta.total_seconds(pd.Timedelta(offset))


def flagWindow(flagger_old, flagger_new, field, direction="fw", window=0, **kwargs) -> pd.Series:
    # NOTE: unused -> remove?
    if window == 0 or window == "":
        return flagger_new

    fw, bw = False, False
    mask = flagger_old.getFlags(field) != flagger_new.getFlags(field)
    f = flagger_new.isFlagged(field) & mask

    if not mask.any():
        # nothing was flagged, so nothing need to be flagged additional
        return flagger_new

    if isinstance(window, int):
        x = f.rolling(window=window + 1).sum()
        if direction in ["fw", "both"]:
            fw = x.fillna(method="bfill").astype(bool)
        if direction in ["bw", "both"]:
            bw = x.shift(-window).fillna(method="bfill").astype(bool)
    else:
        # time-based windows
        if direction in ["bw", "both"]:
            # todo: implement time-based backward rolling
            raise NotImplementedError
        fw = f.rolling(window=window, closed="both").sum().astype(bool)

    fmask = bw | fw
    return flagger_new.setFlags(field, fmask, **kwargs)


def sesonalMask(dtindex, month0=1, day0=1, month1=12, day1=None):
    """
    This function provide a mask for a sesonal time range in the given dtindex.
    This means the interval is applied again on every year and even over the change of a year.
    Note that both edges are inclusive.

    Examples:
        sesonal(dtindex, 1, 1, 3, 1)  -> [jan-mar]
        sesonal(dtindex, 8, 1, 8, 15) -> [1.aug-15.aug]


    This also works, if the second border is smaller then the first

    Examples:
        sesonal(dtindex, 10, 1, 2, 1) -> [1.nov-1.feb (following year)]
        sesonal(dtindex, 1, 10, 1, 1)  -> [10.jan-1.jan(following year)] like everything except ]1.jan-10.jan[

    """
    if day1 is None:
        day1 = 31 if month1 in [1, 3, 5, 7, 8, 10, 12] else 29 if month1 == 2 else 30

    # test plausibility of date
    try:
        f = "%Y-%m-%d"
        t0 = pd.to_datetime(f"2001-{month0}-{day0}", format=f)
        t1 = pd.to_datetime(f"2001-{month1}-{day1}", format=f)
    except ValueError:
        raise ValueError("Given datelike parameter not logical")

    # swap
    if t1 < t0:
        # we create the same mask as we would do if not inverted
        # but the borders need special treatment..
        # ===end]....................[start====
        # ======]end+1........start-1[=========
        # ......[end+1========start-1]......... + invert
        # ......[start`========= end`]......... + invert
        t0 -= pd.to_timedelta("1d")
        t1 += pd.to_timedelta("1d")
        invert = True
        # only swap id condition is still true
        t0, t1 = t1, t0 if t1 < t0 else (t0, t1)

        month0, day0 = t0.month, t0.day
        month1, day1 = t1.month, t1.day
    else:
        invert = False

    month = [m for m in range(month0, month1 + 1)]

    # make a mask for [start:end]
    mask = dtindex.month.isin(month)
    if day0 > 1:
        exclude = [d for d in range(1, day0)]
        mask &= ~(dtindex.month.isin([month0]) & dtindex.day.isin(exclude))
    if day1 < 31:
        exclude = [d for d in range(day1 + 1, 31 + 1)]
        mask &= ~(dtindex.month.isin([month1]) & dtindex.day.isin(exclude))

    if invert:
        return ~mask
    else:
        return mask


def assertDictOfSeries(df: Any, argname: str = "arg") -> None:
    if not isinstance(df, dios.DictOfSeries):
        raise TypeError(f"{argname} must be of type dios.DictOfSeries, {type(df)} was given")


def assertSeries(srs: Any, argname: str = "arg") -> None:
    if not isinstance(srs, pd.Series):
        raise TypeError(f"{argname} must be of type pd.Series, {type(srs)} was given")


def getFuncFromInput(func):
    """
    Aggregation functions passed by the user, are selected by looking them up in the STRING_2_DICT dictionary -
    But since there are wrappers, that dynamically generate aggregation functions and pass those on ,the parameter
    interfaces must as well be capable of processing real functions passed. This function does that.

    :param func: A key to the STRING_2_FUNC dict, or an actual function
    """
    # TODO: check if necessary when the API is available
    # if input is a callable - than just pass it:
    if hasattr(func, "__call__"):
        if (func.__name__ == "aggregator") & (func.__module__ == "saqc.funcs.harm_functions"):
            return func
        else:
            raise ValueError("The function you passed is suspicious!")
    else:
        return evalFuncString(func)


@nb.jit(nopython=True, cache=True)
def otherIndex(values: np.ndarray, start: int = 0) -> int:
    """
    returns the index of the first non value not equal to values[0]
    -> values[start:i] are all identical
    """
    val = values[start]
    for i in range(start, len(values)):
        if values[i] != val:
            return i
    return -1


def groupConsecutives(series: pd.Series) -> Iterator[pd.Series]:
    """
    group consecutive values into distinct pd.Series
    """
    index = series.index
    values = series.values

    start = 0
    while True:
        stop = otherIndex(values, start)
        if stop == -1:
            break
        yield pd.Series(data=values[start:stop], index=index[start:stop])
        start = stop


def mergeDios(left, right, join="merge"):
    # use dios.merge() as soon as it implemented
    # see https://git.ufz.de/rdm/dios/issues/15

    merged = left.copy()
    shared_cols = left.columns.intersection(right.columns)
    for c in shared_cols:
        l, r = left[c], right[c]
        if join == "merge":
            # NOTE:
            # our merge behavior is nothing more than an
            # outer join, where the right join argument
            # overwrites the left at the shared indices,
            # while on a normal outer join common indices
            # hold the values from the left join argument
            r, l = l.align(r, join="outer")
        else:
            l, r= l.align(r, join=join)
        merged[c] = l.combine_first(r)

    newcols = right.columns.difference(merged.columns)
    for c in newcols:
        merged[c] = right[c].copy()

    return merged


def isQuoted(string):
    return bool(re.search(r"'.*'|\".*\"", string))<|MERGE_RESOLUTION|>--- conflicted
+++ resolved
@@ -13,168 +13,6 @@
 
 # from saqc.flagger import BaseFlagger
 from saqc.lib.types import T
-
-<<<<<<< HEAD
-SAQC_OPERATORS = {
-    "exp": np.exp,
-    "log": np.log,
-    "sum": np.sum,
-    "var": np.var,
-    "std": np.std,
-    "mean": np.mean,
-    "median": np.median,
-    "min": np.min,
-    "max": np.max,
-    "first": pd.Series(np.nan, index=pd.DatetimeIndex([])).resample("0min").first,
-    "last": pd.Series(np.nan, index=pd.DatetimeIndex([])).resample("0min").last,
-    "deltaT": ts_ops.deltaT,
-    "id": ts_ops.identity,
-    "diff": ts_ops.difference,
-    "relDiff": ts_ops.relativeDifference,
-    "deriv": ts_ops.derivative,
-    "rateOfChange": ts_ops.rateOfChange,
-    "scale": ts_ops.scale,
-    "normScale": ts_ops.normScale,
-    "meanStandardize": ts_ops.standardizeByMean,
-    "medianStandardize": ts_ops.standardizeByMedian,
-    "zLog": ts_ops.zeroLog,
-    "linear": ts_ops.linearInterpolation,
-    "polynomial": ts_ops.polynomialInterpolation
-}
-
-
-OP_MODULES = {'pd': pd,
-              'np': np,
-              'scipy': scipy,
-              'sklearn': sklearn
-              }
-
-
-def evalFuncString(full_func_string):
-    if not isinstance(full_func_string, str):
-        return full_func_string
-    full_func_string = full_func_string.split("$")
-    func_string = full_func_string[0]
-    paras = full_func_string[1:]
-    module_dot = func_string.find(".")
-    first, *rest = func_string.split(".")
-    if rest:
-        module = func_string[:module_dot]
-        try:
-            func = reduce(lambda m, f: getattr(m, f), rest, OP_MODULES[first])
-        except KeyError:
-            availability_list = [f"'{k}' (= {s.__name__})" for k, s in OP_MODULES.items()]
-            availability_list = " \n".join(availability_list)
-            raise ValueError(
-                f'The external-module alias "{module}" is not known to the internal operators dispatcher. '
-                f"\n Please select from: \n{availability_list}"
-            )
-
-    else:
-        if func_string in SAQC_OPERATORS:
-            func = SAQC_OPERATORS[func_string]
-        else:
-            availability_list = [f"'{k}' (= {s.__name__})" for k, s in SAQC_OPERATORS.items()]
-            availability_list = " \n".join(availability_list)
-            raise ValueError(
-                f'The external-module alias "{func_string}" is not known to the internal operators '
-                f"dispatcher. \n Please select from: \n{availability_list}"
-            )
-
-    kwarg_dict = {}
-    if len(paras) > 0:
-        paras = [float(x) if x.isnumeric() else x for x in paras]
-        para_names = inspect.getfullargspec(func).args[1:1 + len(paras)]
-        kwarg_dict.update(dict(zip(para_names, paras)))
-
-    return partial(func, **kwarg_dict)
-
-def composeFunction(functions):
-    if callable(functions):
-        return functions
-    functions = toSequence(functions)
-    functions = [evalFuncString(f) for f in functions]
-
-    def composed(ts, funcs=functions):
-        return reduce(lambda x, f: f(x), reversed(funcs), ts)
-
-    return partial(composed, funcs=functions)
-=======
-# SAQC_OPERATORS = {
-#     "exp": np.exp,
-#     "log": np.log,
-#     "sum": np.sum,
-#     "var": np.var,
-#     "std": np.std,
-#     "mean": np.mean,
-#     "median": np.median,
-#     "min": np.min,
-#     "max": np.max,
-#     "first": pd.Series(np.nan, index=pd.DatetimeIndex([])).resample("0min").first,
-#     "last": pd.Series(np.nan, index=pd.DatetimeIndex([])).resample("0min").last,
-#     "deltaT": ts_ops.deltaT,
-#     "id": ts_ops.identity,
-#     "diff": ts_ops.difference,
-#     "relDiff": ts_ops.relativeDifference,
-#     "deriv": ts_ops.derivative,
-#     "rateOfChange": ts_ops.rateOfChange,
-#     "scale": ts_ops.scale,
-#     "normScale": ts_ops.normScale,
-#     "meanStandardize": ts_ops.standardizeByMean,
-#     "medianStandardize": ts_ops.standardizeByMedian,
-#     "zLog": ts_ops.zeroLog
-# }
-
-
-# OP_MODULES = {'pd': pd,
-#               'np': np,
-#               'scipy': scipy,
-#               'sklearn': sklearn
-#               }
-
-
-# def evalFuncString(func_string):
-#     # TODO: check if necessary when the API is available
-#     if not isinstance(func_string, str):
-#         return func_string
-#     module_dot = func_string.find(".")
-#     first, *rest = func_string.split(".")
-#     if rest:
-#         module = func_string[:module_dot]
-#         try:
-#             return reduce(lambda m, f: getattr(m, f), rest, OP_MODULES[first])
-#         except KeyError:
-#             availability_list = [f"'{k}' (= {s.__name__})" for k, s in OP_MODULES.items()]
-#             availability_list = " \n".join(availability_list)
-#             raise ValueError(
-#                 f'The external-module alias "{module}" is not known to the internal operators dispatcher. '
-#                 f"\n Please select from: \n{availability_list}"
-#             )
-
-#     else:
-#         if func_string in SAQC_OPERATORS:
-#             return SAQC_OPERATORS[func_string]
-#         else:
-#             availability_list = [f"'{k}' (= {s.__name__})" for k, s in SAQC_OPERATORS.items()]
-#             availability_list = " \n".join(availability_list)
-#             raise ValueError(
-#                 f'The external-module alias "{func_string}" is not known to the internal operators '
-#                 f"dispatcher. \n Please select from: \n{availability_list}"
-#             )
-
-
-# def composeFunction(functions):
-#     # TODO: check if necessary when the API is available
-#     if callable(functions):
-#         return functions
-#     functions = toSequence(functions)
-#     functions = [evalFuncString(f) for f in functions]
-
-#     def composed(ts, funcs=functions):
-#         return reduce(lambda x, f: f(x), reversed(funcs), ts)
-
-#     return partial(composed, funcs=functions)
->>>>>>> cbee6e61
 
 
 def assertScalar(name, value, optional=False):
@@ -433,25 +271,6 @@
 def assertSeries(srs: Any, argname: str = "arg") -> None:
     if not isinstance(srs, pd.Series):
         raise TypeError(f"{argname} must be of type pd.Series, {type(srs)} was given")
-
-
-def getFuncFromInput(func):
-    """
-    Aggregation functions passed by the user, are selected by looking them up in the STRING_2_DICT dictionary -
-    But since there are wrappers, that dynamically generate aggregation functions and pass those on ,the parameter
-    interfaces must as well be capable of processing real functions passed. This function does that.
-
-    :param func: A key to the STRING_2_FUNC dict, or an actual function
-    """
-    # TODO: check if necessary when the API is available
-    # if input is a callable - than just pass it:
-    if hasattr(func, "__call__"):
-        if (func.__name__ == "aggregator") & (func.__module__ == "saqc.funcs.harm_functions"):
-            return func
-        else:
-            raise ValueError("The function you passed is suspicious!")
-    else:
-        return evalFuncString(func)
 
 
 @nb.jit(nopython=True, cache=True)
