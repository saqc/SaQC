#! /usr/bin/env python

# SPDX-FileCopyrightText: 2021 Helmholtz-Zentrum für Umweltforschung GmbH - UFZ
#
# SPDX-License-Identifier: GPL-3.0-or-later

# -*- coding: utf-8 -*-
from __future__ import annotations

import collections
import functools
import itertools
<<<<<<< HEAD
import logging
import os
=======
>>>>>>> 252d0c10
import re
import warnings
from typing import (
    Any,
    AnyStr,
    Callable,
    Collection,
    Iterable,
    List,
    Literal,
    Sequence,
    TypeVar,
    Union,
    get_args,
    overload,
)

import numpy as np
import pandas as pd
from pandas.api.types import is_scalar
from scipy import fft
from scipy.cluster.hierarchy import fcluster, linkage

from saqc import FILTER_ALL, UNFLAGGED
from saqc.lib.checking import _isLiteral
from saqc.lib.types import CompT


def extractLiteral(lit: type(Literal)) -> List:
    """Return a list of values from a typing.Literal[...] at runtime."""
    if not _isLiteral(lit):
        raise TypeError("'lit' must be a typing.Literal")
    return list(get_args(lit))


T = TypeVar("T")
# fmt: off
@overload
<<<<<<< HEAD
def toSequence(value: str | float | int | None) -> List[str | float | int | None]:
=======
def toSequence(value: Sequence[T]) -> List[T]:
>>>>>>> 252d0c10
    ...
@overload
def toSequence(value: T) -> List[T]:
    ...
def toSequence(value) -> List:
    if isinstance(value, (str, float, int, type(None))):
        return [value]
    return list(value)
# fmt: on


def squeezeSequence(value: Sequence[T]) -> Union[T, Sequence[T]]:
    if len(value) == 1:
        return value[0]
    return value


def periodicMask(
    dtindex: pd.Index, season_start: str, season_end: str, include_bounds: bool
):
    """
    This function generates date-periodic/seasonal masks from an index passed.

    For example you could mask all the values of an index, that are sampled in winter, or between 6 and 9 o'clock.
    See the examples section for more details.

    Parameters
    ----------
    dtindex : pandas.DatetimeIndex
        The index according to wich you want to generate a mask.
        (=resulting mask will be indexed with 'dtindex')
    season_start : str
        String denoting starting point of every period. Formally, it has to be a truncated instance of "mm-ddTHH:MM:SS".
        Has to be of same length as `season_end` parameter.
        See examples section below for some examples.
    season_end : str
        String denoting starting point of every period. Formally, it has to be a truncated instance of "mm-ddTHH:MM:SS".
        Has to be of same length as `season_end` parameter.
        See examples section below for some examples.
    include_bounds : boolean
        Wheather or not to include the mask defining bounds to the mask.

    Returns
    -------
    dfilter : pandas.Series[bool]
        A series, indexed with the input index and having value `False` for all the values that are to be masked.

    Examples
    --------
    The `season_start` and `season_end` parameters provide a conveniant way to generate seasonal / date-periodic masks.
    They have to be strings of the forms: "mm-ddTHH:MM:SS", "ddTHH:MM:SS" , "HH:MM:SS", "MM:SS" or "SS"
    (mm=month, dd=day, HH=hour, MM=minute, SS=second)
    Single digit specifications have to be given with leading zeros.
    `season_start` and `seas   on_end` strings have to be of same length (refer to the same periodicity)
    The highest date unit gives the period.
    For example:

    >>> season_start = "01T15:00:00"
    >>> season_end = "13T17:30:00"

    Will result in all values sampled between 15:00 at the first and  17:30 at the 13th of every month get masked

    >>> season_start = "01:00"
    >>> season_end = "04:00"

    All the values between the first and 4th minute of every hour get masked.

    >>> season_start = "01-01T00:00:00"
    >>> season_end = "01-03T00:00:00"

    Mask january and february of evcomprosed in theery year. masking is inclusive always, so in this case the mask will
    include 00:00:00 at the first of march. To exclude this one, pass:

    >>> season_start = "01-01T00:00:00"
    >>> season_end = "02-28T23:59:59"

    To mask intervals that lap over a seasons frame, like nights, or winter, exchange sequence of season start and
    season end. For example, to mask night hours between 22:00:00 in the evening and 06:00:00 in the morning, pass:

    >>> season_start = "22:00:00"
    >>> season_end = "06:00:00"

    When inclusive_selection="season", all above examples work the same way, only that you now
    determine wich values NOT TO mask (=wich values are to constitute the "seasons").
    """

    def _replaceBuilder(stamp):
        keys = ("second", "minute", "hour", "day", "month", "year")
        stamp_list = map(int, re.split(r"[-T:]", stamp)[::-1])
        stamp_kwargs = dict(zip(keys, stamp_list))

        def _replace(index):
            if len(index) == 0:
                return None
            if "day" in stamp_kwargs:
                stamp_kwargs["day"] = min(stamp_kwargs["day"], index[0].daysinmonth)
            out = index[0].replace(**stamp_kwargs)
            return out.strftime("%Y-%m-%dT%H:%M:%S")

        return _replace

    mask = pd.Series(True, index=dtindex)

    start_replacer = _replaceBuilder(season_start)
    end_replacer = _replaceBuilder(season_end)

    invert = False

    if pd.Timestamp(start_replacer(dtindex)) > pd.Timestamp(end_replacer(dtindex)):
        start_replacer, end_replacer = end_replacer, start_replacer
        include_bounds = not include_bounds
        invert = True

    if include_bounds:

        def _selector(x):
            x[start_replacer(x.index) : end_replacer(x.index)] = False
            return x

    else:

        def _selector(x):
            s = start_replacer(x.index)
            e = end_replacer(x.index)
            x[s:e] = False
            x[s:s] = True
            x[e:e] = True
            return x

    freq = "1" + "mmmhhhdddMMMYYY"[len(season_start)]
    out = mask.groupby(pd.Grouper(freq=freq)).transform(_selector)
    if invert:
        out = ~out
    return out


def mutateIndex(index: pd.Index, old_name, new_name):
    pos = index.get_loc(old_name)
    index = index.drop(index[pos])
    index = index.insert(pos, new_name)
    return index


def estimateFrequency(
    index: pd.Index,
    delta_precision: int = -1,
    max_rate: str = "10s",
    min_rate: str = "1D",
    optimize: bool = True,
    min_energy: float = 0.2,
    max_freqs: int = 10,
    bins=None,
):
    """
    Function to estimate the sampling rate of an index.

    The function comes with some optional overhead.
    The default options detect sampling rates from 10 seconds to 1 day with a 10 seconds precision
    for sampling rates below one minute, and a one minute precision for rates between 1 minute and
    one day.

    The function is designed to detect mixed sampling ratess as well as rate changes.
    In boh situations, all the sampling rates detected, are returned, together with their
    greatest common rate.

    Note, that there is a certain lower bound of index length,
    beneath which frequency leaking and Niquist limit take over and mess up the fourier
    transform.

    Parameters
    ----------
    index : {pandas.DateTimeIndex}
        The index of wich the sampling rates shall be estimated
    delta_precision : int, default -1
        determines detection precision. Precision equals: seconds*10**(-1-delta_precision).
        A too high precision attempt can lead to performance loss and doesnt necessarily result in
        a more precise result. Especially when the samples deviation from their mean rate
        is high compared to the delta_precision.
    max_rate : str, default "10s"
        Maximum rate that can be detected.
    min_rate : str, default "1D"
        Minimum detectable sampling rate.
    optimize : bool, default True
        Wheather or not to speed up fft application by zero padding the derived response series to
        an optimal length. (Length = 2**N)
    min_energy : float, default 0.2
        min_energy : percentage of energy a sampling rate must represent at least, to be detected. Lower values
        result in higher sensibillity - but as well increas detection rate of mix products. Default proofed to be
        stable.
    max_freqs : int, default 10
        Maximum number of frequencies collected from the index. Mainly a value to prevent the frequency
        collection loop from collecting noise and running endlessly.
    bins : {None, List[float]} : default None

    Returns
    -------
        freq : {None, str}
            Either the sampling rate that was detected in the sample index (if uniform). Or
            the greates common rate of all the sampling rates detected. Equals `None` if
            detection failed and `"empty"`, if input index was empty.
        freqs : List[str]
            List of detected sampling rates.

    """
    index_n = index.to_numpy(float)
    if index.empty:
        return "empty", []

    index_n = (index_n - index_n[0]) * 10 ** (-9 + delta_precision)
    delta = np.zeros(int(index_n[-1]) + 1)
    delta[index_n.astype(int)] = 1
    if optimize:
        delta_f = np.abs(fft.rfft(delta, fft.next_fast_len(len(delta))))
    else:
        delta_f = np.abs(fft.rfft(delta))

    len_f = len(delta_f) * 2
    min_energy = delta_f[0] * min_energy
    min_rate_i = int(
        len_f / (pd.Timedelta(min_rate).total_seconds() * (10**delta_precision))
    )
    delta_f[:min_rate_i] = 0
    max_rate_i = int(
        len_f / (pd.Timedelta(max_rate).total_seconds() * (10**delta_precision))
    )
    hf_cutoff = min(max_rate_i, len_f // 2)
    delta_f[hf_cutoff:] = 0
    delta_f[delta_f < min_energy] = 0

    # find frequencies present:
    freqs = []
    f_i = np.argmax(delta_f)
    while (f_i > 0) & (len(freqs) < max_freqs):
        f = (len_f / f_i) / (60 * 10 ** (delta_precision))
        freqs.append(f)
        for i in range(1, hf_cutoff // f_i + 1):
            delta_f[(i * f_i) - min_rate_i : (i * f_i) + min_rate_i] = 0
        f_i = np.argmax(delta_f)

    if len(freqs) == 0:
        return None, []

    if bins is None:
        r = range(0, int(pd.Timedelta(min_rate).total_seconds() / 60))
        bins = [0, 0.1, 0.2, 0.3, 0.4] + [i + 0.5 for i in r]

    f_hist, bins = np.histogram(freqs, bins=bins)
    freqs = np.ceil(bins[:-1][f_hist >= 1])
    gcd_freq = np.gcd.reduce((10 * freqs).astype(int)) / 10

    return str(int(gcd_freq)) + "min", [str(int(i)) + "min" for i in freqs]


def detectDeviants(
    data,
    metric,
    norm_spread,
    norm_frac,
    linkage_method="single",
    population="variables",
):
    """
    Helper function for carrying out the repeatedly upcoming task,
    of detecting variables a group of variables.

    "Normality" is determined in terms of a maximum spreading distance, that members of a normal group must not exceed
    in respect to a certain metric and linkage method.

    In addition, only a group is considered "normal" if it contains more then `frac` percent of the
    variables in "fields".

    Parameters
    ----------
    data : {pandas.DataFrame, DictOfSeries}
        Input data
    metric : Callable[[numpy.array, numpy.array], float]
        A metric function that for calculating the dissimilarity between 2 variables.
    norm_spread : float
        A threshold denoting the distance, members of the "normal" group must not exceed to each other (in terms of the
        metric passed) to qualify their group as the "normal" group.
    norm_frac : float, default 0.5
        Has to be in [0,1]. Determines the minimum percentage of variables or samples,
        the "normal" group has to comprise to be the normal group actually.
    linkage_method : {"single", "complete", "average", "weighted", "centroid", "median", "ward"}, default "single"
        The linkage method used for hierarchical (agglomerative) clustering of the variables.
    population : {"variables", "samples"}
        Wheather to relate the minimum percentage of values needed to form a normal group, to the total number of
        variables or to the total number of samples.

    Returns
    -------
    deviants : list
        A list containing the column positions of deviant variables in the input

    """
    var_num = len(data.columns)
    if var_num <= 1:
        return []
    dist_mat = np.zeros((var_num, var_num))
    combs = list(itertools.combinations(range(0, var_num), 2))
    for i, j in combs:
        d_i = data[data.columns[i]]
        d_j = data[data.columns[j]]
        dist = metric(d_i.values, d_j.values)
        if not is_scalar(dist):
            dist = dist[0]
        dist_mat[i, j] = dist

    condensed = np.abs(dist_mat[tuple(zip(*combs))])
    Z = linkage(condensed, method=linkage_method)
    cluster = fcluster(Z, norm_spread, criterion="distance")
    if population == "variables":
        counts = collections.Counter(cluster)
        pop_num = var_num
    elif population == "samples":
        counts = {cluster[j]: 0 for j in range(0, var_num)}
        for c in range(var_num):
            field = data.columns[c]
            counts[cluster[c]] += data[field].dropna().shape[0]
        pop_num = np.sum(list(counts.values()))
    else:
        raise ValueError(
            "Not a valid normality criteria keyword passed. "
            "Pass either 'variables' or 'population'."
        )
    norm_cluster = -1

    for item in counts.items():
        if item[1] > norm_frac * pop_num:
            norm_cluster = item[0]
            break

    if norm_cluster == -1 or counts[norm_cluster] == pop_num:
        return []
    else:
        return [i for i, x in enumerate(cluster) if x != norm_cluster]


def getFreqDelta(index: pd.Index) -> None | pd.Timedelta:
    """
    Function checks if the passed index is regularly sampled.

    If yes, the according timedelta value is returned,

    If no, ``None`` is returned.

    (``None`` will also be returned for pd.RangeIndex type.)

    """
    delta = getattr(index, "freq", None)
    if delta is None and not index.empty:
        i = pd.date_range(index[0], index[-1], len(index))
        if i.equals(index):
            return i[1] - i[0]
    return delta


def getApply(in_obj, apply_obj, attr_access="__name__", attr_or="apply") -> pd.Series:
    """
    For the repeating task of applying build in (accelerated) methods/funcs (`apply_obj`),
    of rolling/resampling - like objects (`in_obj`) ,
    if those build-ins are available, or pass the method/func to the objects apply-like method, otherwise.

    """
    try:
        out = getattr(in_obj, getattr(apply_obj, attr_access))()
    except AttributeError:
        try:
            # let's try to run it somewhat optimized
            out = getattr(in_obj, attr_or)(apply_obj, raw=True)
        except:
            # did't work out, fallback
            out = getattr(in_obj, attr_or)(apply_obj)

    return out


def statPass(
    datcol: pd.Series,
    stat: Callable[[np.ndarray, pd.Series], float],
    winsz: pd.Timedelta,
    thresh: float,
    comparator: Callable[[CompT, CompT], bool],
    sub_winsz: pd.Timedelta | None = None,
    sub_thresh: float | None = None,
    min_periods: int | None = None,
) -> pd.Series:
    """
    Check `datcol`, if it contains chunks of length `window`, exceeding `thresh` with
    regard to `func` and `comparator`:

    (check, if: `comparator`(func`(*chunk*), `thresh`)

    If yes, subsequently check, if all (maybe overlapping) *sub-chunks* of *chunk*, with length `sub_window`,
    satisfy, `comparator`(`func`(*sub_chunk*), `sub_thresh`)

    returns boolean series with same index as input series
    """
    stat_parent = datcol.rolling(winsz, min_periods=min_periods)
    stat_parent = getApply(stat_parent, stat)
    exceeds = comparator(stat_parent, thresh)
    if sub_winsz:
        stat_sub = datcol.rolling(sub_winsz)
        stat_sub = getApply(stat_sub, stat)
        min_stat = stat_sub.rolling(winsz - sub_winsz, closed="both").min()
        exceeding_sub = comparator(min_stat, sub_thresh)
        exceeds = exceeding_sub & exceeds

    to_set = pd.Series(False, index=exceeds.index)
    exceeds_df = pd.DataFrame(
        {"g": exceeds.diff().cumsum().values, "ex_val": exceeds.values},
        index=exceeds.index,
    )
    for _, group in exceeds_df.groupby(by="g"):
        if group["ex_val"].iloc[0]:
            # dt-slices include both bounds, so we subtract 1ns
            start = group.index[0] - (winsz - pd.Timedelta("1ns"))
            end = group.index[-1]
            to_set[start:end] = True

    return to_set


def filterKwargs(
    kwargs: dict,
    reserved: Collection,
    inplace: bool = True,
    warn: bool = True,
    msg: str = "",
    stacklevel: int = 3,
) -> dict:
    """
    Filter kwargs (or any dict) by a list of reserved keys.

    Parameters
    ----------
    kwargs : dict
        The dict to filter.

    reserved : list-like
        A list of reserved keywords.

    inplace : bool, default False
        If `False` a copy is returned, otherwise the modified original kwargs.

    warn : bool, default True
        Throw a `RuntimeWarning` with the following text:

    msg : str, default ""
        A text to append to the warnings message.

    stacklevel : int, default 3
        The stacklevel this warning will refer to.
            - `2` : warn at the location this function is called
            - `3` : warn for the function that calls this function (default)

    Returns
    -------
    kwargs: dict
        the modified kwargs or a copy
    """
    if not inplace:
        kwargs = kwargs.copy()
    for key in reserved:
        if warn and key in kwargs:
            warnings.warn(
                f"The keyword {repr(key)} is reserved and will be ignored {msg}",
                RuntimeWarning,
                stacklevel=stacklevel,
            )
        kwargs.pop(key, None)
    return kwargs


A = TypeVar("A", np.ndarray, pd.Series)


def isflagged(flagscol: A, thresh: float) -> A:
    """
    Check :py:attr:`flagscol` for flags according to :py:attr:`thresh`
    Returns a boolean sequnce of the same type as :py:attr:`flagscol`
    """
    if not isinstance(thresh, (float, int)):
        raise TypeError(f"thresh must be of type float, not {repr(type(thresh))}")

    if thresh == FILTER_ALL:
        return flagscol > UNFLAGGED

    return flagscol >= thresh


def isunflagged(flagscol: A, thresh: float) -> A:
    return ~isflagged(flagscol, thresh)


def initializeTargets(
    saqc,
    fields: Sequence[str],
    targets: Sequence[str],
    index: pd.Index,
):
    """
    Initialize all targets based on field.

    Note
    ----
    The following behavior is implemented:
    1. n 'field', n 'target', n > 0     -> direct copy
    2. n 'field', m 'target' mit n != m -> empty targets
    """
    if len(fields) == len(targets):
        for f, t in zip(fields, targets):
            if f in saqc._data and t not in saqc._data:
                # we might not have field in 'saqc'
                saqc = saqc.copyField(field=f, target=t)
    for t in targets:
        if t not in saqc._data:
            saqc._data[t] = pd.Series(np.nan, index=index, name=t)
            saqc._flags[t] = pd.Series(np.nan, index=index, name=t)

    return saqc


def getUnionIndex(obj, default: pd.DatetimeIndex | None = None):
    assert hasattr(obj, "columns")
    if default is None:
        default = pd.DatetimeIndex([])
    indexes = [obj[k].index for k in obj.columns]
    if indexes:
        return functools.reduce(pd.Index.union, indexes).sort_values()
    return default


def getSharedIndex(obj, default: pd.DatetimeIndex | None = None):
    assert hasattr(obj, "columns")
    if default is None:
        default = pd.DatetimeIndex([])
    indexes = [obj[k].index for k in obj.columns]
    if indexes:
        return functools.reduce(pd.Index.intersection, indexes).sort_values()
    return default


def isAllBoolean(obj: Any):
    if not hasattr(obj, "columns"):
        return pd.api.types.is_bool_dtype(obj)
    for c in obj.columns:
        if not pd.api.types.is_bool_dtype(obj[c]):
            return False
    return True


def joinExt(sep: str, iterable: Iterable[str], last_sep: str | None = None) -> str:
    """
    Return a string which is the concatenation of the strings in iterable.
    A TypeError will be raised if there are any non-string values in iterable,
    including bytes objects. This works exactly as the buildin `str.join`, but
    extends it by an optional last separator.

    Parameters
    ----------
    sep :
        Separator for default concatenation.

    iterable :
        Iterable to concatenate.

    last_sep :
        Separator for the second last and last element.

    Returns
    -------
    string: str
        Concatenated strings

    Examples
    ========

    >>> joinExt(', ', ['a', 'b', 'c'], ' or ')
    'a, b or c'

    >>> joinExt(', ', ['a', 'b'], ' or ')
    'a or b'

    >>> joinExt(', ', ['a'], ' or ')
    'a'

    >>> joinExt(', ', ['a', 'b', 'c'])
    'a, b, c'
    """
    if last_sep is None:
        last_sep = sep
    if not isinstance(sep, str):
        raise TypeError("'sep' must be string")
    if not isinstance(sep, str):
        raise TypeError("'last_sep' must be string or None")
    iterable = list(iterable)  # ensure __len__ and __getitem__
    if len(iterable) < 2:
        return sep.join(iterable)
    return f"{sep.join(iterable[:-1])}{last_sep}{iterable[-1]}"


def getFileExtension(path: os.PathLike[AnyStr] | str) -> str:
    """Returns empty string, if no extension present."""
    ext = str(os.path.splitext(path)[1].strip().lower())
    return "" if " " in ext else ext


def fileExists(path_or_buffer: Any):
    try:
        return os.path.exists(path_or_buffer)
    except (TypeError, ValueError, OSError):
        return False


class LoggerMixin:
    """
    Adds a logger to the class, named as the qualified name of the
    class. A super call to init is not necessary. Each instance has its
    own logger, but in the logging backend they refer to the very same
    logger, unless an instance sets a new logger with another name.
    """

    logger: logging.Logger

    def __new__(cls, *args, **kwargs):
        obj = super().__new__(cls)
        obj.__dict__["logger"] = logging.getLogger(cls.__qualname__)
        return obj<|MERGE_RESOLUTION|>--- conflicted
+++ resolved
@@ -10,11 +10,8 @@
 import collections
 import functools
 import itertools
-<<<<<<< HEAD
 import logging
 import os
-=======
->>>>>>> 252d0c10
 import re
 import warnings
 from typing import (
@@ -53,15 +50,9 @@
 T = TypeVar("T")
 # fmt: off
 @overload
-<<<<<<< HEAD
-def toSequence(value: str | float | int | None) -> List[str | float | int | None]:
-=======
-def toSequence(value: Sequence[T]) -> List[T]:
->>>>>>> 252d0c10
-    ...
+def toSequence(value: Sequence[T]) -> List[T]: ...
 @overload
-def toSequence(value: T) -> List[T]:
-    ...
+def toSequence(value: str | float | int | None) -> List[str | float | int | None]: ...
 def toSequence(value) -> List:
     if isinstance(value, (str, float, int, type(None))):
         return [value]
