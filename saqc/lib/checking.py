--- conflicted
+++ resolved
@@ -13,13 +13,15 @@
 
 T = TypeVar("T")
 
+#
+# Module should not have no saqc dependencies
+#
 
 # ====================================================================
 # `isSomething`-Checks: must not raise Exceptions by checking the value (but
 # might rise Exceptions on wrong usage) and should return a boolean
 # value
 # ====================================================================
-<<<<<<< HEAD
 
 
 def isUrl(s: str) -> bool:
@@ -40,11 +42,6 @@
     )
 
 
-=======
-#
-# Module should not have no saqc dependencies
-#
->>>>>>> 252d0c10
 def isBoolLike(obj: Any, optional: bool = False) -> bool:
     """Return True if obj is a boolean or one of the integers 0 or 1.
     If optional is True, `None` also is considered a valid boolean.
