# SPDX-FileCopyrightText: 2021 Helmholtz-Zentrum für Umweltforschung GmbH - UFZ
#
# SPDX-License-Identifier: GPL-3.0-or-later

from __future__ import annotations

from typing import TypedDict

from docstring_parser import (
<<<<<<< HEAD
    DocstringDeprecated,
    DocstringParam,
    DocstringReturns,
=======
    DocstringParam,
    DocstringReturns,
    DocstringStyle,
>>>>>>> be356a77
    compose,
    parse,
)


class ParamDict(TypedDict):
    typehint: str | None
    description: str | None
    optional: bool | None


DOC_TEMPLATES = {
    "field": {
        "typehint": "List[str]",
        "description": "List of variables names to process. Defaults to all variables present in SaQC object.",
        "optional": True,
    },
    "target": {"optional": False},
}

COMMON = {
    "field": {
        "name": "field",
        "description": "Variable(s) to process. Defaults to all variables of the SaQC object.",
        "typehint": "str | list[str]",
        "optional": True,
    },
    "target": {
        "name": "target",
        "description": "Variable name to which the results are written. :py:attr:`target` will be created if it does not exist. Defaults to :py:attr:`field`.",
        "typehint": "str | list[str]",
        "optional": True,
    },
    "dfilter": {
        "name": "dfilter",
        "description": "Defines which observations will be masked based on the already existing flags. Any data point with a flag equal or worse to this threshold will be passed as ``NaN`` to the function. Defaults to the ``DFILTER_ALL`` value of the translation scheme.",
        "typehint": "Any",
        "optional": True,
    },
    "flag": {
        "name": "flag",
        "description": "The flag value the function uses to mark observations. Defaults to the ``BAD`` value of the translation scheme.",
        "typehint": "Any",
        "optional": True,
    },
}


def toParameter(
    name: str, typehint: str, description: str, optional: bool = False
) -> DocstringParam:
    return DocstringParam(
        args=["param", name],
        description=description,
        arg_name=name,
        type_name=typehint,
        is_optional=optional,
        default=None,
    )


def docurator(func, defaults: dict[str, ParamDict] | None = None):
    if defaults is None:
        defaults = {}

<<<<<<< HEAD
    tree = parse(func.__doc__)
=======
    docstring_return = DocstringReturns(
        args=["returns"],
        description="the updated SaQC object",
        type_name="saqc.SaQC",
        is_generator=False,
        return_name="SaQC",
    )

    tree = parse(func.__doc__, style=DocstringStyle.NUMPYDOC)
>>>>>>> be356a77

    if tree.returns:
        raise ValueError(
            f"the docstring of {func.__qualname__!r} "
            f"must not provide a returns section"
        )

<<<<<<< HEAD
    # check for not allowed descriptions
    meta = []
=======
    # rewrite parameters
    meta = [toParameter(**{**COMMON["field"], **defaults.get("field", {})})]
>>>>>>> be356a77
    for p in tree.params:
        if p.arg_name in COMMON:
            raise ValueError(
                f"the docstring of {func.__qualname__!r} must not "
                f"provide a description for parameter {p.arg_name!r}"
            )
        meta.append(p)

<<<<<<< HEAD
    # add common kwargs
    for key, val in COMMON.items():
        meta.append(FunctionParam(**{**val, **defaults.get(key, {})}))

    # add return sections
    meta.append(
        DocstringReturns(
            args=["returns"],
            description="the updated SaQC object",
            type_name="saqc.SaQC",
            is_generator=False,
            return_name="SaQC",
        )
    )
=======
    # additional parameters
    for p in ("target", "dfilter", "flag"):
        meta.append(toParameter(**{**COMMON[p], **defaults.get(p, {})}))

    # return sections
    meta.append(docstring_return)
>>>>>>> be356a77

    # add everything else from the original docstring
    for m in tree.meta:
        if not isinstance(m, DocstringParam):
            meta.append(m)

    tree.meta = meta

    func.__doc__ = compose(tree)

    return func<|MERGE_RESOLUTION|>--- conflicted
+++ resolved
@@ -7,15 +7,9 @@
 from typing import TypedDict
 
 from docstring_parser import (
-<<<<<<< HEAD
-    DocstringDeprecated,
-    DocstringParam,
-    DocstringReturns,
-=======
     DocstringParam,
     DocstringReturns,
     DocstringStyle,
->>>>>>> be356a77
     compose,
     parse,
 )
@@ -81,9 +75,6 @@
     if defaults is None:
         defaults = {}
 
-<<<<<<< HEAD
-    tree = parse(func.__doc__)
-=======
     docstring_return = DocstringReturns(
         args=["returns"],
         description="the updated SaQC object",
@@ -93,7 +84,6 @@
     )
 
     tree = parse(func.__doc__, style=DocstringStyle.NUMPYDOC)
->>>>>>> be356a77
 
     if tree.returns:
         raise ValueError(
@@ -101,13 +91,8 @@
             f"must not provide a returns section"
         )
 
-<<<<<<< HEAD
     # check for not allowed descriptions
     meta = []
-=======
-    # rewrite parameters
-    meta = [toParameter(**{**COMMON["field"], **defaults.get("field", {})})]
->>>>>>> be356a77
     for p in tree.params:
         if p.arg_name in COMMON:
             raise ValueError(
@@ -116,10 +101,9 @@
             )
         meta.append(p)
 
-<<<<<<< HEAD
     # add common kwargs
     for key, val in COMMON.items():
-        meta.append(FunctionParam(**{**val, **defaults.get(key, {})}))
+        meta.append(toParameter(**{**val, **defaults.get(key, {})}))
 
     # add return sections
     meta.append(
@@ -131,14 +115,6 @@
             return_name="SaQC",
         )
     )
-=======
-    # additional parameters
-    for p in ("target", "dfilter", "flag"):
-        meta.append(toParameter(**{**COMMON[p], **defaults.get(p, {})}))
-
-    # return sections
-    meta.append(docstring_return)
->>>>>>> be356a77
 
     # add everything else from the original docstring
     for m in tree.meta:
