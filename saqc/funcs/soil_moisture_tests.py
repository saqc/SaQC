#! /usr/bin/env python
# -*- coding: utf-8 -*-

import numpy as np
import pandas as pd
import joblib
import dios
from scipy.signal import savgol_filter

from saqc.funcs.breaks_detection import breaks_flagSpektrumBased
from saqc.funcs.spikes_detection import spikes_flagSpektrumBased
from saqc.funcs.constants_detection import constants_flagVarianceBased
from saqc.core.register import register
from saqc.lib.tools import retrieveTrustworthyOriginal


@register(masking='field')
def sm_flagSpikes(
    data,
    field,
    flagger,
    raise_factor=0.15,
    deriv_factor=0.2,
    noise_func="CoVar",
    noise_window="12h",
    noise_thresh=1,
    smooth_window="3h",
    smooth_poly_deg=2,
    **kwargs,
):

    """
    The Function provides just a call to ``flagSpikes_spektrumBased``, with parameter defaults,
    that refer to References [1].

    Parameters
    ----------
    data : dios.DictOfSeries
        A dictionary of pandas.Series, holding all the data.
    field : str
        The fieldname of the column, holding the data-to-be-flagged.
    flagger : saqc.flagger
        A flagger object, holding flags and additional Informations related to `data`.
    raise_factor : float, default 0.15
        Minimum relative value difference between two values to consider the latter as a spike candidate.
        See condition (1) (or reference [2]).
    deriv_factor : float, default 0.2
        See condition (2) (or reference [2]).
    noise_func : {'CoVar', 'rVar'}, default 'CoVar'
        Function to calculate noisiness of the data surrounding potential spikes.
        ``'CoVar'``: Coefficient of Variation
        ``'rVar'``: Relative Variance
    noise_window : str, default '12h'
        An offset string that determines the range of the time window of the "surrounding" data of a potential spike.
        See condition (3) (or reference [2]).
    noise_thresh : float, default 1
        Upper threshold for noisiness of data surrounding potential spikes. See condition (3) (or reference [2]).
    smooth_window : {None, str}, default None
        Size of the smoothing window of the Savitsky-Golay filter.
        The default value ``None`` results in a window of two times the sampling rate (i.e. containing three values).
    smooth_poly_deg : int, default 2
        Degree of the polynomial used for fitting with the Savitsky-Golay filter.

    Returns
    -------
    data : dios.DictOfSeries
        A dictionary of pandas.Series, holding all the data.
    flagger : saqc.flagger
        The flagger object, holding flags and additional Informations related to `data`.
        Flags values may have changed relatively to the flagger input.

    References
    ----------
    This Function is a generalization of the Spectrum based Spike flagging mechanism as presented in:

    [1] Dorigo, W. et al: Global Automated Quality Control of In Situ Soil Moisture
        Data from the international Soil Moisture Network. 2013. Vadoze Zone J.
        doi:10.2136/vzj2012.0097.

    [2] https://git.ufz.de/rdm-software/saqc/-/blob/testfuncDocs/docs/funcs/FormalDescriptions.md#spikes_flagspektrumbased

    """

    return spikes_flagSpektrumBased(
        data,
        field,
        flagger,
        raise_factor=raise_factor,
        deriv_factor=deriv_factor,
        noise_func=noise_func,
        noise_window=noise_window,
        noise_thresh=noise_thresh,
        smooth_window=smooth_window,
        smooth_poly_deg=smooth_poly_deg,
        **kwargs,
    )


@register(masking='field')
def sm_flagBreaks(
    data,
    field,
    flagger,
    thresh_rel=0.1,
    thresh_abs=0.01,
    first_der_factor=10,
    first_der_window="12h",
    scnd_der_ratio_range=0.05,
    scnd_der_ratio_thresh=10,
    smooth=False,
    smooth_window="3h",
    smooth_poly_deg=2,
    **kwargs,
):

    """
    The Function provides just a call to flagBreaks_spektrumBased, with parameter defaults that refer to references [1].

    Parameters
    ----------
    data : dios.DictOfSeries
        A dictionary of pandas.Series, holding all the data.
    field : str
        The fieldname of the column, holding the data-to-be-flagged.
    flagger : saqc.flagger
        A flagger object, holding flags and additional Informations related to `data`.
    thresh_rel : float, default 0.1
        Float in [0,1]. See (1) of function description above to learn more
    thresh_abs : float, default 0.01
        Float > 0. See (2) of function descritpion above to learn more.
    first_der_factor : float, default 10
        Float > 0. See (3) of function descritpion above to learn more.
    first_der_window_range : str, default '12h'
        Offset string. See (3) of function description to learn more.
    scnd_der_ratio_margin_1 : float, default 0.05
        Float in [0,1]. See (4) of function descritpion above to learn more.
    scnd_der_ratio_margin_2 : float, default 10
        Float in [0,1]. See (5) of function descritpion above to learn more.
    smooth : bool, default True
        Method for obtaining dataseries' derivatives.
        * False: Just take series step differences (default)
        * True: Smooth data with a Savitzky Golay Filter before differentiating.
    smooth_window : {None, str}, default 2
        Effective only if `smooth` = True
        Offset string. Size of the filter window, used to calculate the derivatives.
    smooth_poly_deg : int, default 2
        Effective only, if `smooth` = True
        Polynomial order, used for smoothing with savitzk golay filter.

    Returns
    -------
    data : dios.DictOfSeries
        A dictionary of pandas.Series, holding all the data.
    flagger : saqc.flagger
        The flagger object, holding flags and additional informations related to `data`.
        Flags values may have changed, relatively to the flagger input.

    References
    ----------
    [1] Dorigo,W. et al.: Global Automated Quality Control of In Situ Soil Moisture
        Data from the international Soil Moisture Network. 2013. Vadoze Zone J.
        doi:10.2136/vzj2012.0097.

    Find a brief mathematical description of the function here:

    [2] https://git.ufz.de/rdm-software/saqc/-/blob/testfuncDocs/docs/funcs
        /FormalDescriptions.md#breaks_flagspektrumbased

    """
    return breaks_flagSpektrumBased(
        data,
        field,
        flagger,
        thresh_rel=thresh_rel,
        thresh_abs=thresh_abs,
        first_der_factor=first_der_factor,
        first_der_window=first_der_window,
        scnd_der_ratio_range=scnd_der_ratio_range,
        scnd_der_ratio_thresh=scnd_der_ratio_thresh,
        smooth=smooth,
        smooth_window=smooth_window,
        smooth_poly_deg=smooth_poly_deg,
        **kwargs,
    )


@register(masking='all')
def sm_flagFrost(data, field, flagger, soil_temp_variable, window="1h", frost_thresh=0, **kwargs):

    """
    This Function is an implementation of the soil temperature based Soil Moisture flagging, as presented in
    references [1]:

    All parameters default to the values, suggested in this publication.

    Function flags Soil moisture measurements by evaluating the soil-frost-level in the moment of measurement.
    Soil temperatures below "frost_level" are regarded as denoting frozen soil state.

    Parameters
    ----------
    data : dios.DictOfSeries
        A dictionary of pandas.Series, holding all the data.
    field : str
        The fieldname of the column, holding the data-to-be-flagged.
    flagger : saqc.flagger
        A flagger object, holding flags and additional Informations related to `data`.
    soil_temp_variable : str,
        An offset string, denoting the fields name in data, that holds the data series of soil temperature values,
        the to-be-flagged values shall be checked against.
    window : str
        An offset string denoting the maximal temporal deviation, the soil frost states timestamp is allowed to have,
        relative to the data point to-be-flagged.
    frost_thresh : float
        Value level, the flagger shall check against, when evaluating soil frost level.

    Returns
    -------
    data : dios.DictOfSeries
        A dictionary of pandas.Series, holding all the data.
    flagger : saqc.flagger
        The flagger object, holding flags and additional informations related to `data`.
        Flags values may have changed, relatively to the flagger input.

    References
    ----------
    [1] Dorigo,W. et al.: Global Automated Quality Control of In Situ Soil Moisture
        Data from the international Soil Moisture Network. 2013. Vadoze Zone J.
        doi:10.2136/vzj2012.0097.
    """

    # retrieve reference series
    refseries = data[soil_temp_variable].copy()
    ref_use = flagger.isFlagged(soil_temp_variable, flag=flagger.GOOD, comparator="==") | flagger.isFlagged(
        soil_temp_variable, flag=flagger.UNFLAGGED, comparator="=="
    )
    # drop flagged values:
    refseries = refseries[ref_use.values]
    # drop nan values from reference series, since those are values you dont want to refer to.
    refseries = refseries.dropna()
    # skip further processing if reference series is empty:
    if refseries.empty:
        return data, flagger

    refseries = refseries.reindex(data[field].dropna().index, method="nearest", tolerance=window)
    refseries = refseries[refseries < frost_thresh].index

    flagger = flagger.setFlags(field, refseries, **kwargs)
    return data, flagger


@register(masking='all')
def sm_flagPrecipitation(
    data,
    field,
    flagger,
    prec_variable,
    raise_window=None,
    sensor_depth=0,
    sensor_accuracy=0,
    soil_porosity=0,
    std_factor=2,
    std_window="24h",
    ignore_missing=False,
    **kwargs,
):

    """
    This Function is an implementation of the precipitation based Soil Moisture flagging, as presented in
    references [1].

    All parameters default to the values, suggested in this publication. (excluding porosity,sensor accuracy and
    sensor depth)


    Function flags Soil moisture measurements by flagging moisture rises that do not follow up a sufficient
    precipitation event. If measurement depth, sensor accuracy of the soil moisture sensor and the porosity of the
    surrounding soil is passed to the function, an inferior level of precipitation, that has to preceed a significant
    moisture raise within 24 hours, can be estimated. If those values are not delivered, this inferior bound is set
    to zero. In that case, any non zero precipitation count will justify any soil moisture raise.

    A data point y_t is flagged an invalid soil moisture raise, if:

    (1) y_t > y_(t-`raise_window`)
    (2) y_t - y_(t-`std_factor_range`) > `std_factor` * std(y_(t-`std_factor_range`),...,y_t)
    (3) sum(prec(t-24h),...,prec(t)) > `sensor_depth` * `sensor_accuracy` * `soil_porosity`

    NOTE1: np.nan entries in the input precipitation series will be regarded as susipicious and the test will be
    omited for every 24h interval including a np.nan entrie in the original precipitation sampling rate.
    Only entry "0" will be regarded as denoting "No Rainfall".

    NOTE2: The function wont test any values that are flagged suspicious anyway - this may change in a future version.


    Parameters
    ----------
    data : dios.DictOfSeries
        A dictionary of pandas.Series, holding all the data.
    field : str
        The fieldname of the column, holding the data-to-be-flagged.
    flagger : saqc.flagger
        A flagger object, holding flags and additional informations related to `data`.
    prec_variable : str
        Fieldname of the precipitation meassurements column in data.
    raise_window: {None, str}, default None
        Denotes the distance to the datapoint, relatively to witch
        it is decided if the current datapoint is a raise or not. Equation [1].
        It defaults to None. When None is passed, raise_window is just the sample
        rate of the data. Any raise reference must be a multiple of the (intended)
        sample rate and below std_factor_range.
    sensor_depth : float, default 0
        Measurement depth of the soil moisture sensor, [m].
    sensor_accuracy : float, default 0
        Accuracy of the soil moisture sensor, [-].
    soil_porosity : float, default 0
        Porosity of moisture sensors surrounding soil, [-].
    std_factor : int, default 2
        The value determines by which rule it is decided, weather a raise in soil
        moisture is significant enough to trigger the flag test or not:
        Significance is assumed, if the raise is  greater then "std_factor" multiplied
        with the last 24 hours standart deviation.
    std_window: str, default '24h'
        An offset string that denotes the range over witch the standart deviation is obtained,
        to test condition [2]. (Should be a multiple of the sampling rate)
    raise_window: str
        Denotes the distance to the datapoint, relatively to witch
        it is decided if the current datapoint is a raise or not. Equation [1].
        It defaults to None. When None is passed, raise_window is just the sample
        rate of the data. Any raise reference must be a multiple of the (intended)
        sample rate and below std_factor_range.
    ignore_missing: bool, default False

    Returns
    -------
    data : dios.DictOfSeries
        A dictionary of pandas.Series, holding all the data.
    flagger : saqc.flagger
        The flagger object, holding flags and additional informations related to `data`.
        Flags values may have changed, relatively to the flagger input.

    References
    ----------
    [1] Dorigo,W. et al.: Global Automated Quality Control of In Situ Soil Moisture
        Data from the international Soil Moisture Network. 2013. Vadoze Zone J.
        doi:10.2136/vzj2012.0097.
    """

    dataseries, moist_rate = retrieveTrustworthyOriginal(data, field, flagger)

    # data not hamronized:
    refseries = data[prec_variable].dropna()
    # abort processing if any of the measurement series has no valid entries!
    if moist_rate is np.nan:
        return data, flagger
    if refseries.empty:
        return data, flagger

    refseries = refseries.reindex(refseries.index.join(dataseries.index, how="outer"))
    # get 24 h prec. monitor
    prec_count = refseries.rolling(window="1D").sum()
    # exclude data not signifying a raise::
    if raise_window is None:
        raise_window = 1
    else:
        raise_window = int(np.ceil(pd.Timedelta(raise_window) / moist_rate))

    # first raise condition:
    raise_mask = dataseries > dataseries.shift(raise_window)

    # second raise condition:
    std_window = int(np.ceil(pd.Timedelta(std_window) / moist_rate))
    if ignore_missing:
        std_mask = dataseries.dropna().rolling(std_window).std() < (
            (dataseries - dataseries.shift(std_window)) / std_factor
        )
    else:
        std_mask = dataseries.rolling(std_window).std() < ((dataseries - dataseries.shift(std_window)) / std_factor)

    dataseries = dataseries[raise_mask & std_mask]
    invalid_indices = prec_count[dataseries.index] <= sensor_depth * sensor_accuracy * soil_porosity
    invalid_indices = invalid_indices[invalid_indices]

    # set Flags
    flagger = flagger.setFlags(field, loc=invalid_indices.index, **kwargs)
    return data, flagger

<<<<<<< HEAD

@register(masking='field')
=======
@register
>>>>>>> 3cb4b168
def sm_flagConstants(
    data,
    field,
    flagger,
    window="12h",
    thresh=0.0005,
    precipitation_window="12h",
    tolerance=0.95,
    deriv_max=0.0025,
    deriv_min=0,
    max_missing=None,
    max_consec_missing=None,
    smooth_window=None,
    smooth_poly_deg=2,
    **kwargs,
):

    """
    This function flags plateaus/series of constant values in soil moisture data.

    Mentionings of "conditions" in the following explanations refer to references [2].

    The function represents a stricter version of
    constants_flagVarianceBased.

    The additional constraints (3)-(5), are designed to match the special cases of constant
    values in soil moisture measurements and basically for preceding precipitation events
    (conditions (3) and (4)) and certain plateau level (condition (5)).

    Parameters
    ----------
    data : dios.DictOfSeries
        A dictionary of pandas.Series, holding all the data.
    field : str
        The fieldname of the column, holding the data-to-be-flagged.
    flagger : saqc.flagger
        A flagger object, holding flags and additional Informations related to `data`.
    window : str, default '12h'
        Minimum duration during which values need to identical to become plateau candidates. See condition (1)
    thresh : float, default 0.0005
        Maximum variance of a group of values to still consider them constant. See condition (2)
    precipitation_window : str, default '12h'
        See condition (3) and (4)
    tolerance : float, default 0.95
        Tolerance factor, see condition (5)
    deriv_max : float, default 0
        See condition (4)
    deriv_min : float, default 0.0025
        See condition (3)
    max_missing : {None, int}, default None
        Maximum number of missing values allowed in window, by default this condition is ignored
    max_consec_missing : {None, int}, default None
        Maximum number of consecutive missing values allowed in window, by default this condition is ignored
    smooth_window : {None, str}, default None
        Size of the smoothing window of the Savitsky-Golay filter. The default value None results in a window of two
        times the sampling rate (i.e. three values)
    smooth_poly_deg : int, default 2
        Degree of the polynomial used for smoothing with the Savitsky-Golay filter

    Returns
    -------
    data : dios.DictOfSeries
        A dictionary of pandas.Series, holding all the data.
    flagger : saqc.flagger
        The flagger object, holding flags and additional informations related to `data`.
        Flags values may have changed, relatively to the flagger input.

    References
    ----------
    [1] Dorigo,W. et al.: Global Automated Quality Control of In Situ Soil Moisture
        Data from the international Soil Moisture Network. 2013. Vadoze Zone J.
        doi:10.2136/vzj2012.0097.

    [2] https://git.ufz.de/rdm-software/saqc/-/edit/testfuncDocs/docs/funcs/FormalDescriptions.md#sm_flagconstants
    """

    # get plateaus:
    _, comp_flagger = constants_flagVarianceBased(
        data,
        field,
        flagger,
        window=window,
        thresh=thresh,
        max_missing=max_missing,
        max_consec_missing=max_consec_missing,
    )

    new_plateaus = (comp_flagger.getFlags(field)).eq(flagger.getFlags(field))
    # get dataseries at its sampling freq:
    dataseries, moist_rate = retrieveTrustworthyOriginal(data, field, flagger)
    # get valuse referring to dataseries:
    new_plateaus.resample(pd.Timedelta(moist_rate)).asfreq()
    # cut out test_slices for min/max derivatives condition check:
    # offset 2 periods:
    precipitation_window = int(np.ceil(pd.Timedelta(precipitation_window) / moist_rate))
    window = int(np.ceil(pd.Timedelta(window) / moist_rate))
    period_diff = precipitation_window - window
    # we cast plateua series to int - because replace has problems with replacing bools by "method".
    new_plateaus = new_plateaus.astype(int)
    # get plateau groups:
    group_counter = new_plateaus.cumsum()
    group_counter = group_counter[group_counter.diff() == 0]
    group_counter.name = "group_counter"
    plateau_groups = pd.merge(group_counter, dataseries, left_index=True, right_index=True, how="inner")
    # test mean-condition on plateau groups:
    test_barrier = tolerance * dataseries.max()
    plateau_group_drops = plateau_groups.groupby("group_counter").filter(lambda x: x[field].mean() <= test_barrier)
    # discard values that didnt pass the test from plateau candidate series:
    new_plateaus[plateau_group_drops.index] = 1

    # we extend the plateaus to cover condition testing sets
    # 1: extend backwards (with a technical "one" added):
    cond1_sets = new_plateaus.replace(1, method="bfill", limit=(precipitation_window + window))
    # 2. extend forwards:
    if period_diff > 0:
        cond1_sets = cond1_sets.replace(1, method="ffill", limit=period_diff)

    # get first derivative
    if smooth_window is None:
        smooth_window = 3 * pd.Timedelta(moist_rate)
    else:
        smooth_window = pd.Timedelta(smooth_window)
    filter_window_seconds = smooth_window.seconds
    smoothing_periods = int(np.ceil((filter_window_seconds / moist_rate.n)))
    first_derivate = savgol_filter(dataseries, window_length=smoothing_periods, polyorder=smooth_poly_deg, deriv=1,)
    first_derivate = pd.Series(data=first_derivate, index=dataseries.index, name=dataseries.name)
    # cumsumming to seperate continous plateau groups from each other:
    group_counter = cond1_sets.cumsum()
    group_counter = group_counter[group_counter.diff() == 0]
    group_counter.name = "group_counter"
    group_frame = pd.merge(group_counter, first_derivate, left_index=True, right_index=True, how="inner")
    group_frame = group_frame.groupby("group_counter")
    condition_passed = group_frame.filter(lambda x: (x[field].max() >= deriv_max) & (x[field].min() <= deriv_min))

    flagger = flagger.setFlags(field, loc=condition_passed.index, **kwargs)

    return data, flagger


@register(masking='all')
def sm_flagRandomForest(data, field, flagger, references, window_values: int, window_flags: int, path: str, **kwargs):
    """
    This Function uses pre-trained machine-learning model objects for flagging of a specific variable. The model is
    supposed to be trained using the script provided in "ressources/machine_learning/train_machine_learning.py". For
    flagging, Inputs to the model are the timeseries of the respective target at one specific sensors, the automatic
    flags that were assigned by SaQC as well as multiple reference series. Internally, context information for each
    point is gathered in form of moving windows to improve the flagging algorithm according to user input during
    model training. For the model to work, the parameters 'references', 'window_values' and 'window_flags' have to be
    set to the same values as during training.

    Parameters
    ----------
    data : dios.DictOfSeries
        A dictionary of pandas.Series, holding all the data.
    field : str
        The fieldname of the column, holding the data-to-be-flagged.
    flagger : saqc.flagger
        A flagger object, holding flags and additional Informations related to `data`.
    references : {str, List[str]}
        List or list of strings, denoting the fieldnames of the data series that should be used as reference variables
    window_values : int
        An integer, denoting the window size that is used to derive the gradients of both the field- and
        reference-series inside the moving window
    window_flags : int
        An integer, denoting the window size that is used to count the surrounding automatic flags that have been set
        before
    path : str
        A string giving the path to the respective model object, i.e. its name and
        the respective value of the grouping variable. e.g. "models/model_0.2.pkl"

    Returns
    -------
    data : dios.DictOfSeries
        A dictionary of pandas.Series, holding all the data.
    flagger : saqc.flagger
        The flagger object, holding flags and additional informations related to `data`.
        Flags values may have changed, relatively to the flagger input.
    """

    def _refCalc(reference, window_values):
        """ Helper function for calculation of moving window values """
        outdata = dios.DictOfSeries()
        name = reference.name
        # derive gradients from reference series
        outdata[name + "_Dt_1"] = reference - reference.shift(1)  # gradient t vs. t-1
        outdata[name + "_Dt1"] = reference - reference.shift(-1)  # gradient t vs. t+1
        # moving mean of gradients var1 and var2 before/after
        outdata[name + "_Dt_" + str(window_values)] = (
            outdata[name + "_Dt_1"].rolling(window_values, center=False).mean()
        )  # mean gradient t to t-window
        outdata[name + "_Dt" + str(window_values)] = (
            outdata[name + "_Dt_1"].iloc[::-1].rolling(window_values, center=False).mean()[::-1]
        )  # mean gradient t to t+window
        return outdata

    # Function for moving window calculations
    # Create custom df for easier processing
    df = data.loc[:, [field] + references]
    # Create binary column of BAD-Flags
    df["flag_bin"] = flagger.isFlagged(field, flag=flagger.BAD, comparator="==").astype("int")

    # Add context information of flags
    # Flag at t +/-1
    df["flag_bin_t_1"] = df["flag_bin"] - df["flag_bin"].shift(1)
    df["flag_bin_t1"] = df["flag_bin"] - df["flag_bin"].shift(-1)
    # n Flags in interval t to t-window_flags
    df[f"flag_bin_t_{window_flags}"] = df["flag_bin"].rolling(window_flags + 1, center=False).sum()
    # n Flags in interval t to t+window_flags
    # forward-orientation not possible, so right-orientation on reversed data an reverse result
    df[f"flag_bin_t{window_flags}"] = df["flag_bin"].iloc[::-1].rolling(window_flags + 1, center=False).sum()[::-1]

    # TODO: dios.merge() / dios.join() ...
    # replace the following version with its DictOfSeries -> DataFrame
    # conversions as soon as merging/joining is available in dios

    # Add context information for field+references
    df = df.to_df()  # df is a dios
    for i in [field] + references:
        ref = _refCalc(reference=df[i], window_values=window_values).to_df()
        df = pd.concat([df, ref], axis=1)
    # all further actions work on pd.DataFrame. thats ok,
    # because only the df.index is used to set the actual
    # flags in the underlining dios.

    # remove NAN-rows from predictor calculation
    df = df.dropna(axis=0, how="any")
    # drop column of automatic flags at time t
    df = df.drop(columns="flag_bin")
    # Load model and predict on df:
    model = joblib.load(path)
    preds = model.predict(df)

    flag_indices = df[preds.astype("bool")].index
    flagger = flagger.setFlags(field, loc=flag_indices, **kwargs)
    return data, flagger<|MERGE_RESOLUTION|>--- conflicted
+++ resolved
@@ -383,12 +383,8 @@
     flagger = flagger.setFlags(field, loc=invalid_indices.index, **kwargs)
     return data, flagger
 
-<<<<<<< HEAD
 
 @register(masking='field')
-=======
-@register
->>>>>>> 3cb4b168
 def sm_flagConstants(
     data,
     field,
