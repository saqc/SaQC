--- conflicted
+++ resolved
@@ -144,10 +144,6 @@
     ] = "left-open",
     mformat: Literal["start-end", "mflag"] = "start-end",
     mflag: Any = 1,
-<<<<<<< HEAD
-    method: Literal["plain", "ontime", "left-open", "right-open", "closed"] = "plain",
-=======
->>>>>>> 42c8eb68
     flag: float = BAD,
     **kwargs,
 ) -> Tuple[DictOfSeries, Flags]:
@@ -167,19 +163,10 @@
         The fieldname of the column, holding the data-to-be-flagged.
     flags : saqc.Flags
         A flags object, holding flags and additional informations related to `data`.
-<<<<<<< HEAD
-    mdata : {pd.Series, pd.Dataframe, DictOfSeries, str}
-        The Data determining, wich intervals are to be flagged, or a string, denoting under which field the data is
-        accessable.
-    mflag : scalar
-        The flag that indicates data points in `mdata`, of wich the projection in data should be flagged.
-    method : {'plain', 'ontime', 'left-open', 'right-open', 'closed'}, default plain
-=======
     mdata : pd.Series, pd.DataFrame, DictOfSeries, str, list or np.ndarray
         The Data determining, wich intervals are to be flagged, or a string, denoting under which field the data is
         accessable.
     method : {'plain', 'ontime', 'left-open', 'right-open', 'closed'}, default 'plain'
->>>>>>> 42c8eb68
         Defines how mdata is projected on data. Except for the 'plain' method, the methods assume mdata to have an
         index.
         * 'plain': mdata must have the same length as data and is projected one-to-one on data.
@@ -191,8 +178,6 @@
           The value at t_1 gets projected onto all data timestamps t with t_1 <= t < t_2.
         * 'left-open': like 'right-open', but the projected interval now covers all t with t_1 < t <= t_2.
         * 'closed': like 'right-open', but the projected interval now covers all t with t_1 <= t <= t_2.
-<<<<<<< HEAD
-=======
     mformat : {"start-end", "mflag"}, default "start-end"
         * "start-end": mdata is a Series, where every entry indicates an interval to-flag. The index defines the left
           bound, the value defines the right bound.
@@ -200,7 +185,6 @@
           for examples.
     mflag : scalar
         The flag that indicates data points in `mdata`, of wich the projection in data should be flagged.
->>>>>>> 42c8eb68
     flag : float, default BAD
         flag to set.
 
@@ -260,11 +244,7 @@
     """
     dat = data[field]
     # internal not-mflag-value -> cant go for np.nan
-<<<<<<< HEAD
-    not_mflag = np.sign(-1 * (mflag == 0))
-=======
     not_mflag = -1 if mflag == 0 else 0
->>>>>>> 42c8eb68
     if isinstance(mdata, str):
         mdata = data[mdata]
 
@@ -272,40 +252,6 @@
         mdata = mdata[field]
 
     hasindex = isinstance(mdata, (pd.Series, pd.DataFrame, DictOfSeries))
-<<<<<<< HEAD
-    if not hasindex and method != "plain":
-        raise ValueError("mdata has no index")
-
-    # check, if intervals where passed in format (index:start-time, data:end-time)
-    try:
-        pd.to_datetime(mdata)
-    except (ParserError, TypeError):
-        dtlike = False
-    else:
-        if mdata.astype(str).map(str.isnumeric).any():
-            dtlike = False
-        else:
-            dtlike = True
-
-    if dtlike:
-        mdata = pd.Series(
-            not_mflag,
-            index=mdata.index.join(pd.DatetimeIndex(mdata.values), how="outer"),
-        )
-        mdata[::2] = mflag
-
-    # get rid of values that are neither mflag nor not_mflag (for bw-compatibillity mainly)
-    mdata[mdata != mflag] = not_mflag
-    if method == "plain":
-
-        if hasindex:
-            mdata = mdata.to_numpy()
-
-        if len(mdata) != len(dat):
-            raise ValueError("mdata must be of same length as data")
-
-        mdata = pd.Series(mdata, index=dat.index)
-=======
     if not hasindex:
         if method != "plain":
             raise ValueError("mdata has no index")
@@ -331,33 +277,24 @@
     # evaluate methods
     if method == "plain":
         pass
->>>>>>> 42c8eb68
-
     # reindex will do the job later
     elif method == "ontime":
         pass
 
     elif method in ["left-open", "right-open", "closed"]:
-<<<<<<< HEAD
-=======
         mdata = mdata.drop(mdata.index[mdata.diff() == 0])
         app_entry = pd.Series(mdata[-1], dat.index.shift(freq="1min")[-1:])
->>>>>>> 42c8eb68
         mdata = mdata.reindex(dat.index.union(mdata.index))
 
         if method == "right-open":
             mdata = mdata.ffill()
 
         if method == "left-open":
-<<<<<<< HEAD
-            mdata = mdata.replace({mflag: not_mflag, not_mflag: mflag}).bfill()
-=======
             mdata = (
                 mdata.replace({mflag: not_mflag, not_mflag: mflag})
                 .append(app_entry)
                 .bfill()
             )
->>>>>>> 42c8eb68
 
         if method == "closed":
             mdata[mdata.ffill() == mflag] = mflag
