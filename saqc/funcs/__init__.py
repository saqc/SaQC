--- conflicted
+++ resolved
@@ -2,17 +2,6 @@
 # -*- coding: utf-8 -*-
 
 # imports needed to make the functions register themself
-<<<<<<< HEAD
-from saqc.core.register import register
-from saqc.funcs.functions import *
-from saqc.funcs.breaks_detection import *
-from saqc.funcs.constants_detection import *
-from saqc.funcs.soil_moisture_tests import *
-from saqc.funcs.spikes_detection import *
-from saqc.funcs.harm_functions import *
-from saqc.funcs.modelling import *
-from saqc.funcs.proc_functions import *
-=======
 from saqc.core.register import flagging
 from saqc.funcs.breaks import *
 from saqc.funcs.changepoints import *
@@ -30,5 +19,4 @@
 from saqc.funcs.tools import *
 from saqc.funcs.transformation import *
 from saqc.funcs.flagtools import *
-from saqc.funcs.noise import *
->>>>>>> 342dcea4
+from saqc.funcs.noise import *