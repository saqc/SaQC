#! /usr/bin/env python

# SPDX-FileCopyrightText: 2021 Helmholtz-Zentrum für Umweltforschung GmbH - UFZ
#
# SPDX-License-Identifier: GPL-3.0-or-later

# -*- coding: utf-8 -*-
from __future__ import annotations

import typing
import uuid
import warnings
from typing import TYPE_CHECKING, Callable

import numpy as np
import pandas as pd
from typing_extensions import Literal

import saqc.constants
from saqc.constants import UNFLAGGED
from saqc.core import register
from saqc.core.history import History
from saqc.lib.checking import validateChoice, validateFuncSelection
from saqc.lib.docs import DOC_TEMPLATES
from saqc.lib.tools import getFreqDelta
from saqc.lib.ts_operators import isValid

if TYPE_CHECKING:
    from saqc import SaQC

METHODLITS = Literal[
    "fagg",
    "bagg",
    "nagg",
    "froll",
    "broll",
    "nroll",
    "fshift",
    "bshift",
    "nshift",
    "match",
    "sshift",
    "mshift",
    "invert",
]

AGGFUNCLITS = Literal[
    "sum",
    "mean",
    "median",
    "min",
    "max",
    "last",
    "first",
    "std",
    "var",
    "count",
    "sem",
    "linear",
    "time",
]

AGGFUNCS = list(typing.get_args(AGGFUNCLITS))

METHODINVERTS = {
    "fshift": "bshift",
    "bshift": "fshift",
    "nshift": "nshift",
    "fagg": "nagg",
    "bagg": "fagg",
    "nagg": "nagg",
    "nroll": "nroll",
    "froll": "broll",
    "broll": "froll",
    "mshift": "sshift",
    "sshift": "mshift",
    "match": "match",
}

METHOD2ARGS = {
    "inverse_fshift": "bshift",
    "inverse_bshift": "fshift",
    "inverse_nshift": "nshift",
    "inverse_fagg": "nagg",
    "inverse_bagg": "fagg",
    "inverse_nagg": "nagg",
    "inverse_interpolation": "sshift",
    "inverse_match": "match",
}

SHIFTMETHODS = ["fshift", "bshift", "nshift"]
PILLARMETHODS = ["mshift", "sshift"]


def _reindexerFromPillarPoints(
    method, data_aggregation, flags_aggregation, tolerance, datcol, index, idx_source
):

    if method == "mshift":
        na_wrapper = lambda x: x
    else:
        na_wrapper = lambda x, y=datcol.notna(): x.where(y, np.nan)

    grouper = pd.Series(np.arange(len(index)), index=index)
    grouper_b = grouper.reindex(idx_source, method="ffill", tolerance=tolerance)
    grouper_f = grouper.reindex(idx_source, method="bfill", tolerance=tolerance)

    if isinstance(flags_aggregation, str):
        flags_reindexer = lambda x: getattr(
            pd.concat(
                [
                    _reindexer(na_wrapper(x), "first", index, grouper_b, np.nan),
                    _reindexer(na_wrapper(x), "last", index, grouper_f, np.nan),
                ],
                axis=1,
            ),
            flags_aggregation,
        )(axis=1)

    elif pd.api.types.is_scalar(flags_aggregation):
        flags_reindexer = lambda x: pd.Series(flags_aggregation, index=index)
    else:
        raise NotImplementedError(
            "Pillarpoints reindexing not implemented for custom aggregation functions"
        )

    if method == "mshift":
        dummy = pd.Series(True, index=idx_source)
        dummy = (
            _reindexer(dummy, "first", index, grouper_b, np.nan).notna()
            & _reindexer(dummy, "last", index, grouper_f, np.nan).notna()
        )
        if data_aggregation in ["time", "linear"]:
            datcol = datcol.reindex(index.join(datcol.index, how="outer"))
            datcol = datcol.interpolate("time")
            datcol = datcol[index]
        elif pd.api.types.is_scalar(data_aggregation):
            datcol = pd.Series(data_aggregation, index=index)
        else:
            raise NotImplementedError(
                'Pillar reindexing not implemented for methods other than linear interpolation ("linear" / "time")'
            )
        new_dat = datcol.where(dummy, np.nan)

    elif method == "sshift":

        new_dat = pd.Series(data_aggregation, index=index)

    return flags_reindexer, new_dat


def _reindexerFromRoller(
    flags_reindexer,
    new_dat,
    datcol,
    flags_aggregation,
    data_aggregation,
    index,
    tolerance,
    method,
):
    if flags_reindexer is None:
        flags_reindexer = _constructRollingReindexer(
            flags_aggregation,
            index,
            tolerance,
            method,
        )
    if new_dat is None:
        new_dat = _constructRollingReindexer(
            data_aggregation, index, tolerance, method
        )(datcol)

    return flags_reindexer, new_dat


def _reindexerFromGrouper(
    flags_reindexer,
    new_dat,
    datcol,
    flags_aggregation,
    data_aggregation,
    index,
    grouper,
    bc_grouper,
):
    if flags_reindexer is None:
        flags_reindexer = _constructAggregationReindexer(
            flags_aggregation, index, grouper, np.nan, bc_grouper
        )
    if new_dat is None:
        new_dat = _constructAggregationReindexer(
            data_aggregation, index, grouper, np.nan, bc_grouper
        )(datcol)
    return flags_reindexer, new_dat


def _aggregationGrouper(method, index, idx_source, tolerance, datcol, broadcast):
    direction = method[0]
    rd = {"f": "bfill", "b": "ffill", "n": "nearest", "m": None}
    grouper = pd.Series(np.arange(len(index)), index=index)
    grouper = grouper.reindex(idx_source, method=rd[direction], tolerance=tolerance)

    if method == "nshift":
        # some extra acrobatics to find the projection-closest values in each group fro the nshift
        g_idx = grouper.dropna().astype(int)
        nearest = (
            pd.Series(abs(g_idx.index - index[g_idx.values]), index=g_idx.index)
            .groupby(g_idx.values)
            .idxmin()
        )
        grouper = grouper.loc[nearest.values]

    if broadcast:
        # to broadcast the aggregation one-to-many, we need a grouper from the inverted reindex
        bc_grouper = pd.Series(np.arange(len(datcol)), index=datcol.index)
        bc_grouper = bc_grouper.reindex(
            index, method=direction + rd[direction][1:], tolerance=tolerance
        )
    else:
        bc_grouper = None
    return grouper, bc_grouper


def _reindexer(col, func, idx, grouper, fill_val):
    if func in AGGFUNCS:
        group_aggregates = getattr(col.groupby(by=grouper), func)()
    else:
        # slower reindexer, but allows for custom functions not listed in AGGFUNCS
        group_aggregates = col.groupby(by=grouper).aggregate(func=func)
    out = pd.Series(fill_val, index=idx)
    out.iloc[group_aggregates.index.astype(int)] = group_aggregates.values.astype(float)
    return out


def _constructAggregationReindexer(func, idx, grouper, fill_val, bc_grouper=None):
    out_func = lambda x: _reindexer(x, func, idx, grouper, fill_val)
    if bc_grouper is not None:
        return lambda x: out_func(x).groupby(by=bc_grouper).transform(func)
    return out_func


def _rollingReindexer(x, idx, func, window, center, fwd):
    be_rolled = x.reindex(idx.join(x.index, how="outer"))
    if func in AGGFUNCS:
        be_rolled = getattr(be_rolled[::fwd].rolling(window, center=center), func)()[
            ::fwd
        ]
    else:
        be_rolled = be_rolled[::fwd].rolling(window, center=center).apply(func)[::fwd]
    return be_rolled[idx]


def _constructRollingReindexer(func, idx, window, direction):
    center = True if direction.startswith("n") else False
    fwd = -1 if direction.startswith("b") else 1
    return lambda x: _rollingReindexer(x, idx, func, window, center, fwd)


class ResamplingMixin:
    def _invertLast(self, field):
        stack = []
        for meta in self._flags.history[field].meta:
            func = meta["func"]
            if func in ["reindex", "resample", "concatFlags"]:
                stack.append(meta["kwargs"].get("method"))
        if not stack:
            raise ValueError(
                "unable to derive an inversion method, please specify an appropiate 'method'"
            )

        done = False
        # remove already inverted methods from the meta iteratively, until None left, or the last not-inverted is
        # found
        while not done:
            rm = [
                k
                for k in range(len(stack) - 1)
                if stack[k + 1] == METHODINVERTS.get(stack[k], stack[k])
            ]
            if len(rm) > 0:
                stack = stack[: rm[0]] + stack[rm[0] + 2 :]
                if len(stack) == 0:
                    done = True
            else:
                done = True

        if len(stack) == 0:
            raise ValueError("Could not find no last reindexing to invert")

        reindex_method = METHODINVERTS.get(stack[-1], False)
        if reindex_method is False:
            raise ValueError(f"cant invert {stack[-1]}")
        return reindex_method

    def _retrieveIdx(self, idx, field):
        datcol = self.data[field]
        idx_source = datcol.index
        if not isinstance(idx, pd.Index):
            if idx in self._data.columns:
                idx = self.data[idx].index
            else:
                # frequency defined target index
                if len(datcol) == 0:
                    return pd.DatetimeIndex([]), idx_source, datcol
                idx_first = idx_source[0]
                idx_last = idx_source[-1]

                if isinstance(idx, str):
                    idx = pd.to_timedelta(idx)

                if isinstance(idx, pd.Timedelta):
                    idx = pd.date_range(
                        idx_first.floor(idx), idx_last.ceil(idx), freq=idx
                    )
                else:
                    raise ValueError(
                        f"cant make an index out of parameter 'idx's value: {idx}"
                    )
        return idx, idx_source, datcol

    @register(mask=["field"], demask=[], squeeze=[])
<<<<<<< HEAD
    def linear(
        self: "SaQC",
        field: str,
        freq: str,
        **kwargs,
    ) -> "SaQC":
        """
        A method to align data by interpolating linearly to another timestamp

            .. deprecated:: 2.4.0
               Use :py:meth:`~saqc.SaQC.align` with ``method="linear"``
               instead.

        A series of data is considered "regular", if it is sampled regularly
        (= having uniform sampling rate). Interpolated values will get
        assigned the worst flag within freq-range. Note, that the data
        only gets interpolated at those (regular) timestamps, that have
        a valid (existing and not-na) datapoint preceeding them and one
        succeeding them within freq range. Regular timestamp that do
        not suffice this condition get nan assigned AND The associated
        flag will be of value ``UNFLAGGED``.

        Parameters
        ----------
        freq :
            An offset string. The frequency of the grid you want to interpolate
            your data at.
        """
        warnings.warn(
            f"""
            The method `shift` is deprecated and will be removed with version 2.6 of saqc.
            To achieve the same behavior please use:
            `qc.align(field={field}, freq={freq}. method="linear")`
            """,
            DeprecationWarning,
        )
        reserved = ["method", "order", "limit", "downgrade"]
        kwargs = filterKwargs(kwargs, reserved)
        return self.interpolateIndex(field, freq, "time", **kwargs)

    @register(mask=["field"], demask=[], squeeze=[])
    def shift(
        self: "SaQC",
        field: str,
        freq: str,
        method: Literal["fshift", "bshift", "nshift"] = "nshift",
        **kwargs,
    ) -> "SaQC":
        """
        Shift data points and flags to a regular frequency grid.

            .. deprecated:: 2.4.0
               Use :py:meth:`~saqc.SaQC.align` instead.

        Parameters
        ----------
        freq :
            Offset string. Sampling rate of the target frequency.

        method :
            Method to propagate values:

            * 'nshift' : shift grid points to the nearest time stamp in the range = +/- 0.5 * ``freq``
            * 'bshift' : shift grid points to the first succeeding time stamp (if any)
            * 'fshift' : shift grid points to the last preceeding time stamp (if any)
        """
        warnings.warn(
            f"""
            The method `shift` is deprecated and will be removed with version 2.6 of saqc.
            To achieve the same behavior please use: `qc.align(field={field}, freq={freq}. method={method})`
            """,
            DeprecationWarning,
        )
        validateChoice(method, "method", ["fshift", "bshift", "nshift"])
        return self.reindex(
            field=field,
            index=freq,
            method=method,
            data_aggregation=DATA_REINDEXER[method],
            **kwargs,
        )

    @register(mask=["field"], demask=[], squeeze=[])
=======
>>>>>>> be356a77
    def resample(
        self: "SaQC",
        field: str,
        freq: str,
        func: Callable[[pd.Series], pd.Series] | str = "mean",
        method: Literal["fagg", "bagg", "nagg"] = "bagg",
        maxna: int | None = None,
        maxna_group: int | None = None,
        squeeze: bool = False,
        **kwargs,
    ) -> "SaQC":
        """
        Resample data points and flags to a regular frequency.

        The data will be sampled to regular (equidistant) timestamps.
        Sampling intervals therefore get aggregated with a function, specified by
        ``func``, the result is projected to the new timestamps using
        ``method``. The following methods are available:

        * ``'nagg'``: all values in the range (+/- `freq`/2) of a grid point get
          aggregated with func and assigned to it.
        * ``'bagg'``: all values in a sampling interval get aggregated with func and
          the result gets assigned to the last grid point.
        * ``'fagg'``: all values in a sampling interval get aggregated with func and
          the result gets assigned to the next grid point.

        Note
        ----
        For perfomance reasons, ``func`` will be mapped to pandas.resample methods,
        if possible. However, for this to work, functions need an initialized
        ``__name__`` attribute, holding the function's name. Furthermore, you should
        not pass numpys nan-functions (``nansum``, ``nanmean``,...) because they
        cannot be optimised and the handling of ``NaN`` is already taken care of.

        Parameters
        ----------
        freq :
            Offset string. Sampling rate of the target frequency grid.

        func :
            Aggregation function. See notes for performance considerations.

        method :
            Specifies which intervals to be aggregated for a certain timestamp. (preceding,
            succeeding or "surrounding" interval). See description above for more details.

        maxna :
            Maximum number of allowed ``NaN``s in a resampling interval. If exceeded, the
            aggregation of the interval evaluates to ``NaN``.

        maxna_group :
            Same as `maxna` but for consecutive NaNs.
        """

        validateChoice(method, "method", ["fagg", "bagg", "nagg"])
        validateFuncSelection(func, allow_operator_str=True)

        validator = lambda x: isValid(
            x, max_nan_total=maxna, max_nan_consec=maxna_group
        )
        tmp_val_field = str(uuid.uuid4())
        # parametrise reindexer for the interval validation:
        # we check any interval for sufficing the maxna and maxnagroup condition
        # broadcast is set to False, since we mimic "pandas resample"
        self = self.reindex(
            field,
            target=tmp_val_field,
            index=freq,
            method=method,
            data_aggregation=validator,
            broadcast=False,
            **kwargs,
        )
        # repeat the reindexing with the selected resampling func func
        self = self.reindex(
            field,
            index=freq,
            method=method,
            data_aggregation=func,
            squeeze=squeeze,
            overrride=True,
            broadcast=False,
            **kwargs,
        )
        # where the validation returned False, overwrite the resampling result:
        self = self.processGeneric(
            [field, tmp_val_field],
            target=field,
            func=lambda x, y: x.where(y.astype(bool), np.nan),
        )
        self = self.dropField(tmp_val_field)

        r_meta = {
            "field": field,
            "func": "resample",
            "args": (),
            "kwargs": {
                "freq": freq,
                "func": func,
                "method": method,
                "maxna": maxna,
                "maxna_group": maxna_group,
                **kwargs,
            },
        }
        self._flags.history[field] = self._flags.history[field][:, :-1]
        self._flags.history[field].meta = self._flags.history[field].meta[:-1] + [
            r_meta
        ]

        return self

    @register(
        mask=["field"],
        demask=[],
        squeeze=[],
        docstring={"target": DOC_TEMPLATES["target"]},
    )
    def reindex(
        self: "SaQC",
        field: str,
        index: str | pd.DatetimeIndex,
        method: METHODLITS = "match",
        tolerance: str = None,
        data_aggregation: AGGFUNCLITS | Callable | float = None,
        flags_aggregation: AGGFUNCLITS | Callable | float = None,
        broadcast: bool = True,
        squeeze: bool = False,
        override: bool = False,
        **kwargs,
    ) -> "SaQC":
        """
        Change a variables index.

        Simultaneously changes the indices of the data, flags and the history assigned to `field`.

        Parameters
        ----------

        index :
            Determines the new index.

            * If an `offset` string: new index will range from start to end of the original index of
              `field`, exhibting a uniform sampling rate of `idx`
            * If a `str` that matches a field present in the `SaQC` object, that fields index will be
              used as new index of `field`
            * If an `pd.index` object is passed, that will be the new index of `field`.

        method :
           Determines which of the origins indexes periods to comprise into the calculation of a new flag and a new data value at
           any period of the new index.

           * Aggregations Reindexer. Aggregations are data and flags independent, (pure) index selection methods:
           * `'bagg'`/`'fagg'`: "backwards/forwards aggregation". Any new index period gets assigned an
             aggregation of the values at periods in the original index, that lie between itself and its successor/predecessor.
           * `'nagg'`: "nearest aggregation": Any new index period gets assigned an aggregation of the values at periods
             in the original index between its direcet predecessor and successor, it is the nearest neighbor to.
           * Rolling reindexer. Rolling reindexers are equal to aggregations, when projecting between
             regular and irregular sampling grids forth and back. But due to there simple rolling window construction, they are
             easier to comprehend, predict and parametrize. On the downside, they are much more expensive computationally and
             Also, periods can get included in the aggregation to multpiple target periods, (when rolling windows overlap).
           * `'broll'`/`'froll'`: Any new index period gets assigned an aggregation of all the values at periods
             of the original index, that fall into a directly preceeding/succeeding window of size `reindex_window`.
           * Shifts. Shifting methods are shortcuts for aggregation reindex methods, combined with selecting
             'last' or 'first' as the `data_aggregation` method. Therefor, both, the `flags_aggregation`
             and the `data_aggregation` are ignored when using a `shift` reindexer. Also, periods
             where the data evaluates to `NaN` are dropped before shift index selection.
           * `'bshift'`/`fshift`: "backwards/forwards shift". Any new index period gets assigned the
             first/last valid (not a data NaN) value it succeeds/preceeds
           * `'nshift'`: "nearest shift": Any new index period gets assigned the value of its closest neighbor in the
             original index.
           * Pillar point Mappings. Index selection method designed to select indices suitable for
             linearly interpolating index values from surrounding pillar points in the original index, or inverting such
             a selection. Periods where the data evaluates to `NaN`, are dropped from consideration.
           * `'mshift'`: "Merge" predecessors and successors. Any new index period gets assigned an aggregation/interpolation comprising
             the last and the next valid period in the original index.
           * `'sshift'`: "Split"-map values onto predecessors and successors. Same as `mshift`, but with a correction that prevents missing value
             flags from being mapped to continuous data chunk bounds.
           * Inversion of last method: try to select the method, that
           * `'invert``

        tolerance :
           Limiting the distance, values can be shifted or comprised into aggregation.

        data_aggregation :
            Function string or custom Function, determining how to aggregate new data values
            from the values at the periods selected according to the `index_selection_method`.
            If a scalar value is passed, the new data series will just evaluate to that scalar at any new index.

        flags_aggregation :
            Function string or custom Function, determining how to aggregate new flags values
            from the values at the periods selected according to the `index_selection_method`.
            If a scalar value is passed, the new flags series will just evaluate to that scalar at any new index.

        broadcast :
            Weather to propagate aggregation result to full reindex window when using aggregation reindexer.
            (as opposed to only assign to next/previous/closest)

        Notes
        -----

        .. figure:: /resources/images/reindexMethods.png


        Examples
        --------

        Generate some example data with messed up 1 day-ish sampling rate

        .. doctest:: reindexExample

           >>> import pandas as pd
           >>> import saqc
           >>> import numpy as np
           >>> from saqc.constants import FILTER_NONE
           >>> np.random.seed(23)
           >>> index = pd.DatetimeIndex(pd.date_range('2000', freq='1d', periods=23))
           >>> index += pd.Index([pd.Timedelta(f'{k}min') for k in np.random.randint(-360,360,23)])
           >>> drops = np.random.randint(0,20,3)
           >>> drops.sort()
           >>> index=index[np.r_[0:drops[0],drops[0]+1:drops[1],drops[1]+1:drops[2],drops[2]+1:23]]
           >>> data = pd.Series(np.abs(np.arange(-10,10)), index=index, name='data')
           >>> data # doctest: +SKIP
           2000-01-01 03:55:00    10
           2000-01-03 02:08:00     9
           2000-01-03 18:31:00     8
           2000-01-04 21:57:00     7
           2000-01-06 01:40:00     6
           2000-01-06 23:47:00     5
           2000-01-09 04:02:00     4
           2000-01-10 05:05:00     3
           2000-01-10 18:06:00     2
           2000-01-12 01:09:00     1
           2000-01-13 02:44:00     0
           2000-01-13 18:49:00     1
           2000-01-15 05:46:00     2
           2000-01-16 01:39:00     3
           2000-01-17 05:49:00     4
           2000-01-17 21:12:00     5
           2000-01-18 18:12:00     6
           2000-01-21 03:20:00     7
           2000-01-21 22:57:00     8
           2000-01-23 03:51:00     9
           Name: data, dtype: int64

        Performing linear alignment to 2 days grid, with and without limiting the reindexing range:

        .. doctest:: reindexExample

           >>> qc = saqc.SaQC(data)
           >>> qc = qc.reindex('data', target='linear', index='2D', method='mshift', data_aggregation='linear')
           >>> qc = qc.reindex('data', target='limited_linear', index='2D', method='mshift', data_aggregation='linear', tolerance='1D')
           >>> qc.data # doctest: +SKIP
                              data |               linear |       limited_linear |
           ======================= | ==================== | ==================== |
           2000-01-01 03:55:00  10 | 1999-12-31       NaN | 1999-12-31       NaN |
           2000-01-03 02:08:00   9 | 2000-01-02  9.565453 | 2000-01-02       NaN |
           2000-01-03 18:31:00   8 | 2000-01-04  7.800122 | 2000-01-04  7.800122 |
           2000-01-04 21:57:00   7 | 2000-01-06  6.060132 | 2000-01-06       NaN |
           2000-01-06 01:40:00   6 | 2000-01-08  4.536523 | 2000-01-08       NaN |
           2000-01-06 23:47:00   5 | 2000-01-10  3.202927 | 2000-01-10  3.202927 |
           2000-01-09 04:02:00   4 | 2000-01-12  1.037037 | 2000-01-12       NaN |
           2000-01-10 05:05:00   3 | 2000-01-14  1.148307 | 2000-01-14       NaN |
           2000-01-10 18:06:00   2 | 2000-01-16  2.917016 | 2000-01-16  2.917016 |
           2000-01-12 01:09:00   1 | 2000-01-18  5.133333 | 2000-01-18  5.133333 |
           2000-01-13 02:44:00   0 | 2000-01-20  6.521587 | 2000-01-20       NaN |
           2000-01-13 18:49:00   1 | 2000-01-22  8.036332 | 2000-01-22       NaN |
           2000-01-15 05:46:00   2 | 2000-01-24       NaN | 2000-01-24       NaN |
           2000-01-16 01:39:00   3 |                      |                      |
           2000-01-17 05:49:00   4 |                      |                      |
           2000-01-17 21:12:00   5 |                      |                      |
           2000-01-18 18:12:00   6 |                      |                      |
           2000-01-21 03:20:00   7 |                      |                      |
           2000-01-21 22:57:00   8 |                      |                      |
           2000-01-23 03:51:00   9 |                      |                      |
           <BLANKLINE>

        Setting a flag, reindexing the linearly aligned field with the originl index (deharmonisation")

        .. doctest:: reindexExample

           >>> qc = qc.setFlags('linear', data=['2000-01-16'])
           >>> qc = qc.reindex('linear', index='data', tolerance='2D', method='sshift', dfilter=FILTER_NONE)
           >>> qc.flags[['data', 'linear']] # doctest: +SKIP
                               data |                     linear |
           ======================== | ========================== |
           2000-01-01 03:55:00 -inf | 2000-01-01 03:55:00   -inf |
           2000-01-03 02:08:00 -inf | 2000-01-03 02:08:00   -inf |
           2000-01-03 18:31:00 -inf | 2000-01-03 18:31:00   -inf |
           2000-01-04 21:57:00 -inf | 2000-01-04 21:57:00   -inf |
           2000-01-06 01:40:00 -inf | 2000-01-06 01:40:00   -inf |
           2000-01-06 23:47:00 -inf | 2000-01-06 23:47:00   -inf |
           2000-01-09 04:02:00 -inf | 2000-01-09 04:02:00   -inf |
           2000-01-10 05:05:00 -inf | 2000-01-10 05:05:00   -inf |
           2000-01-10 18:06:00 -inf | 2000-01-10 18:06:00   -inf |
           2000-01-12 01:09:00 -inf | 2000-01-12 01:09:00   -inf |
           2000-01-13 02:44:00 -inf | 2000-01-13 02:44:00   -inf |
           2000-01-13 18:49:00 -inf | 2000-01-13 18:49:00   -inf |
           2000-01-15 05:46:00 -inf | 2000-01-15 05:46:00  255.0 |
           2000-01-16 01:39:00 -inf | 2000-01-16 01:39:00  255.0 |
           2000-01-17 05:49:00 -inf | 2000-01-17 05:49:00   -inf |
           2000-01-17 21:12:00 -inf | 2000-01-17 21:12:00   -inf |
           2000-01-18 18:12:00 -inf | 2000-01-18 18:12:00   -inf |
           2000-01-21 03:20:00 -inf | 2000-01-21 03:20:00   -inf |
           2000-01-21 22:57:00 -inf | 2000-01-21 22:57:00   -inf |
           2000-01-23 03:51:00 -inf | 2000-01-23 03:51:00   -inf |
           <BLANKLINE>

        Now, `linear` flags can easily be appended to data, to complete "deharm" step.

        Another example: Shifting to nearest regular frequeny and back. Note, how 'nearest' - style reindexers "invert" themselfs.

        .. doctest:: reindexExample

           >>> qc = saqc.SaQC(data)
           >>> qc = qc.reindex('data', index='1D', target='n_shifted', method='nshift')
           >>> qc = qc.reindex('n_shifted', index='data', target='n_shifted_undone', method='nshift')
           >>> qc.data # doctest: +SKIP
                              data |        n_shifted |          n_shifted_undone |
           ======================= | ================ | ========================= |
           2000-01-01 03:55:00  10 | 2000-01-01  10.0 | 2000-01-01 03:55:00  10.0 |
           2000-01-03 02:08:00   9 | 2000-01-02   NaN | 2000-01-03 02:08:00   9.0 |
           2000-01-03 18:31:00   8 | 2000-01-03   9.0 | 2000-01-03 18:31:00   8.0 |
           2000-01-04 21:57:00   7 | 2000-01-04   8.0 | 2000-01-04 21:57:00   7.0 |
           2000-01-06 01:40:00   6 | 2000-01-05   7.0 | 2000-01-06 01:40:00   6.0 |
           2000-01-06 23:47:00   5 | 2000-01-06   6.0 | 2000-01-06 23:47:00   5.0 |
           2000-01-09 04:02:00   4 | 2000-01-07   5.0 | 2000-01-09 04:02:00   4.0 |
           2000-01-10 05:05:00   3 | 2000-01-08   NaN | 2000-01-10 05:05:00   3.0 |
           2000-01-10 18:06:00   2 | 2000-01-09   4.0 | 2000-01-10 18:06:00   2.0 |
           2000-01-12 01:09:00   1 | 2000-01-10   3.0 | 2000-01-12 01:09:00   1.0 |
           2000-01-13 02:44:00   0 | 2000-01-11   2.0 | 2000-01-13 02:44:00   0.0 |
           2000-01-13 18:49:00   1 | 2000-01-12   1.0 | 2000-01-13 18:49:00   1.0 |
           2000-01-15 05:46:00   2 | 2000-01-13   0.0 | 2000-01-15 05:46:00   2.0 |
           2000-01-16 01:39:00   3 | 2000-01-14   1.0 | 2000-01-16 01:39:00   3.0 |
           2000-01-17 05:49:00   4 | 2000-01-15   2.0 | 2000-01-17 05:49:00   4.0 |
           2000-01-17 21:12:00   5 | 2000-01-16   3.0 | 2000-01-17 21:12:00   5.0 |
           2000-01-18 18:12:00   6 | 2000-01-17   4.0 | 2000-01-18 18:12:00   6.0 |
           2000-01-21 03:20:00   7 | 2000-01-18   5.0 | 2000-01-21 03:20:00   7.0 |
           2000-01-21 22:57:00   8 | 2000-01-19   6.0 | 2000-01-21 22:57:00   8.0 |
           2000-01-23 03:51:00   9 | 2000-01-20   NaN | 2000-01-23 03:51:00   9.0 |
                                   | 2000-01-21   7.0 |                           |
                                   | 2000-01-22   8.0 |                           |
                                   | 2000-01-23   9.0 |                           |
                                   | 2000-01-24   NaN |                           |
           <BLANKLINE>

        Furthermoer, forward/backward style reindexers can be inverted by backward/forward style reindexers:

        .. doctest:: reindexExample

           >>> qc = saqc.SaQC(data)
           >>> qc = qc.reindex('data', target='sum_aggregate', index='3D', method='fagg', data_aggregation='sum')
           >>> qc = qc.setFlags('sum_aggregate', data=['2000-01-18', '2000-01-24'])
           >>> qc = qc.reindex('sum_aggregate', target='bagg', index='data', method='bagg', dfilter=FILTER_NONE)
           >>> qc = qc.reindex('sum_aggregate', target='bagg_limited', index='data', method='bagg', tolerance='2D', dfilter=FILTER_NONE)
           >>> qc.flags # doctest: +SKIP
                               data |     sum_aggregate |                       bagg |               bagg_limited |
           ======================== | ================= | ========================== | ========================== |
           2000-01-01 03:55:00 -inf | 1999-12-31   -inf | 2000-01-01 03:55:00   -inf | 2000-01-01 03:55:00   -inf |
           2000-01-03 02:08:00 -inf | 2000-01-03   -inf | 2000-01-03 02:08:00   -inf | 2000-01-03 02:08:00   -inf |
           2000-01-03 18:31:00 -inf | 2000-01-06   -inf | 2000-01-03 18:31:00   -inf | 2000-01-03 18:31:00   -inf |
           2000-01-04 21:57:00 -inf | 2000-01-09   -inf | 2000-01-04 21:57:00   -inf | 2000-01-04 21:57:00   -inf |
           2000-01-06 01:40:00 -inf | 2000-01-12   -inf | 2000-01-06 01:40:00   -inf | 2000-01-06 01:40:00   -inf |
           2000-01-06 23:47:00 -inf | 2000-01-15   -inf | 2000-01-06 23:47:00   -inf | 2000-01-06 23:47:00   -inf |
           2000-01-09 04:02:00 -inf | 2000-01-18  255.0 | 2000-01-09 04:02:00   -inf | 2000-01-09 04:02:00   -inf |
           2000-01-10 05:05:00 -inf | 2000-01-21   -inf | 2000-01-10 05:05:00   -inf | 2000-01-10 05:05:00   -inf |
           2000-01-10 18:06:00 -inf | 2000-01-24  255.0 | 2000-01-10 18:06:00   -inf | 2000-01-10 18:06:00   -inf |
           2000-01-12 01:09:00 -inf |                   | 2000-01-12 01:09:00   -inf | 2000-01-12 01:09:00   -inf |
           2000-01-13 02:44:00 -inf |                   | 2000-01-13 02:44:00   -inf | 2000-01-13 02:44:00   -inf |
           2000-01-13 18:49:00 -inf |                   | 2000-01-13 18:49:00   -inf | 2000-01-13 18:49:00   -inf |
           2000-01-15 05:46:00 -inf |                   | 2000-01-15 05:46:00  255.0 | 2000-01-15 05:46:00   -inf |
           2000-01-16 01:39:00 -inf |                   | 2000-01-16 01:39:00  255.0 | 2000-01-16 01:39:00  255.0 |
           2000-01-17 05:49:00 -inf |                   | 2000-01-17 05:49:00  255.0 | 2000-01-17 05:49:00  255.0 |
           2000-01-17 21:12:00 -inf |                   | 2000-01-17 21:12:00  255.0 | 2000-01-17 21:12:00  255.0 |
           2000-01-18 18:12:00 -inf |                   | 2000-01-18 18:12:00   -inf | 2000-01-18 18:12:00   -inf |
           2000-01-21 03:20:00 -inf |                   | 2000-01-21 03:20:00  255.0 | 2000-01-21 03:20:00   -inf |
           2000-01-21 22:57:00 -inf |                   | 2000-01-21 22:57:00  255.0 | 2000-01-21 22:57:00   -inf |
           2000-01-23 03:51:00 -inf |                   | 2000-01-23 03:51:00  255.0 | 2000-01-23 03:51:00  255.0 |
           <BLANKLINE>

        """
        if method == "invert":
            method = self._invertLast(field)
            if method.endswith("agg"):
                broadcast = True

        data_aggregation = data_aggregation or np.nan
        flags_aggregation = flags_aggregation or "max"

        flags_reindexer = None
        new_dat = None

        if method.endswith("roll") and (tolerance is None):
            raise ValueError(
                'When using rolling indexer, parameter "tolerance" has to be assigned an extension '
                "in terms of an offset string. got None."
            )

        if method == "match":
            data_aggregation = lambda x: x

        if method == "mshift":
            data_aggregation = "linear"

        index, idx_source, datcol = self._retrieveIdx(index, field)

        if len(index) == 0:
            new_dat = pd.Series([], index=pd.DatetimeIndex([]))
            flags_reindexer = lambda x: pd.Series([], pd.DatetimeIndex([]))

        if method == "match":
            data_aggregation = lambda x: x

        if method in SHIFTMETHODS:
            broadcast = False
            data_aggregation = "last" if method == "fshift" else "first"
            flags_aggregation = data_aggregation
            datcol = datcol.dropna()
            idx_source = datcol.index
            if len(datcol) == 0:
                new_dat = pd.Series(np.nan, index=index)

        # assign source invariant reindexers
        if (
            (data_aggregation not in AGGFUNCS)
            and pd.api.types.is_scalar(data_aggregation)
            and (new_dat is None)
        ):
            new_dat = pd.Series(data_aggregation, index=index)

        if (
            (flags_aggregation not in AGGFUNCS)
            and pd.api.types.is_scalar(data_aggregation)
            and (flags_reindexer is None)
        ):
            flags_reindexer = lambda x: pd.Series(flags_aggregation, index=index)

        if method.endswith("agg") | (method in SHIFTMETHODS) | method.endswith("match"):

            grouper, bc_grouper = _aggregationGrouper(
                method, index, idx_source, tolerance, datcol, broadcast
            )
            flags_reindexer, new_dat = _reindexerFromGrouper(
                flags_reindexer,
                new_dat,
                datcol,
                flags_aggregation,
                data_aggregation,
                index,
                grouper,
                bc_grouper,
            )

        elif method.endswith("roll"):
            flags_reindexer, new_dat = _reindexerFromRoller(
                flags_reindexer,
                new_dat,
                datcol,
                flags_aggregation,
                data_aggregation,
                index,
                tolerance,
                method,
            )

        elif method in PILLARMETHODS:
            flags_reindexer, new_dat = _reindexerFromPillarPoints(
                method,
                data_aggregation,
                flags_aggregation,
                tolerance,
                datcol,
                index,
                idx_source,
            )
        else:
            raise ValueError(f"reindex method {method} unknown...")

        history = self._flags.history[field].apply(index, flags_reindexer, {})
        meta = {
            "func": "reindex",
            "args": (),
            "kwargs": {"field": field, "method": method, **kwargs},
        }
        if squeeze:
            flags = history.squeeze(raw=True)
            history = History(index=history.index).append(flags, meta)
        else:
            flags = pd.Series(UNFLAGGED if override else np.nan, index=history.index)
            history.append(flags, meta)

        self._flags.history[field] = history
        self._data[field] = new_dat
        return self

    @register(
        mask=[],
        demask=[],
        squeeze=[],
        handles_target=True,  # target is mandatory in func, so its allowed
        docstring={"target": DOC_TEMPLATES["target"]},
    )
    def concatFlags(
        self: "SaQC",
        field: str,
        target: str | None = None,
        method: Literal[
            "fagg",
            "bagg",
            "nagg",
            "fshift",
            "bshift",
            "nshift",
            "sshift",
            "match",
            "auto",
        ] = "auto",
        invert: bool = True,
        freq: str | None = None,
        drop: bool = False,
        squeeze: bool = False,
        override: bool = False,
        **kwargs,
    ) -> "SaQC":
        """
        Project flags/history of :py:attr:`field` to :py:attr:`target` and adjust to the frequeny grid
        of :py:attr:`target` by 'undoing' former interpolation, shifting or resampling operations

        Note
        ----
        To just use the appropriate inversion with regard to a certain method, set the
        `invert` parameter to True and pass the method you want to invert.

        To backtrack a preveous resampling, shifting or interpolation operation automatically, set `method='auto'`

        Parameters
        ----------

        method :
            Method to project the flags of :py:attr:`field` to the flags to :py:attr:`target`:

           * ``'auto'``: invert the last alignment/resampling operation (that is not already inverted)
           * ``'nagg'``: project a flag of :py:attr:`field` to all timestamps of
             :py:attr:`target` within the range +/- :py:attr:`freq`/2.
           * ``'bagg'``: project a flag of :py:attr:`field` to all preceeding timestamps
             of :py:attr:`target` within the range :py:attr:`freq`
           * ``'fagg'``: project a flag of :py:attr:`field` to all succeeding timestamps
             of :py:attr:`target` within the range :py:attr:`freq`
           * ``'interpolation'`` - project a flag of :py:attr:`field` to all timestamps
             of :py:attr:`target` within the range +/- :py:attr:`freq`
           * ``'sshift'`` - same as interpolation
           * ``'nshift'`` - project a flag of :py:attr:`field` to the neaerest timestamps
             in :py:attr:`target` within the range +/- :py:attr:`freq`/2
           * ``'bshift'`` - project a flag of :py:attr:`field` to nearest preceeding
             timestamps in :py:attr:`target`
           * ``'nshift'`` - project a flag of :py:attr:`field` to nearest succeeding
             timestamps in :py:attr:`target`
           * ``'match'`` - project a flag of :py:attr:`field` to all identical timestamps
             :py:attr:`target`

        invert :
            If True, not the actual method is applied, but its inversion-method.

        freq :
            Projection range. If ``None`` the sampling frequency of :py:attr:`field` is used.

        drop :
            Remove :py:attr:`field` if ``True``

        squeeze :
            Squeeze the history into a single column if ``True``, function specific flag information is lost.

        override :
            Overwrite existing flags if ``True``
        """
        if method.split("_")[0] == "inverse":
            warnings.warn(
                f""" Referring to a method that would invert a method 'A` via 'inverse_A' is deprecated and will
                be removed in version 2.7. Please use method={method.split('_')[-1]} together
                with invert=True.
                """,
                DeprecationWarning,
            )
            method = method.split("_")[-1]
            invert = True

        if method == "match":
            warnings.warn(
                f"The method 'match' is deprecated and will be removed "
                f"in version 2.7 of SaQC. Please use `SaQC.transferFlags(field={field}, "
                f"target={target}, squeeze={squeeze}, overwrite={override})` instead",
                DeprecationWarning,
            )
            return self.transferFlags(
                field=field, target=target, squeeze=squeeze, overwrite=override
            )

        validateChoice(
            method,
            "method",
            [
                "fagg",
                "bagg",
                "nagg",
                "fshift",
                "bshift",
                "nshift",
                "mshift",
                "match",
                "linear",
                "pad",
                "auto",
            ],
        )
        if target is None:
            target = field

        # map liases/traditional notions to correct method names (important to find auto-invert)
        method = "mshift" if method == "linear" else method
        method = "fshift" if method == "pad" else method

        # if last method is to be inverted automatically, the last method that is not already inverted
        # has to be found in the meta:
        if method == "auto":
            reindex_method = self._invertLast(field)
        else:
            reindex_method = METHODINVERTS[method] if invert else method

        freq = freq or getFreqDelta(self._data[field].index)
        temp_field = str(uuid.uuid4())
        # parametrise reindexer:
        # - FILTER_NONE is set, since we want to backproject ALL flags (not only the good ones)
        # - no data_aggregation is set, since we only are interested in the reindexed flags
        # - flags_aggregation defaults to max
        # - broadcast is True, since we project a flag onto all the periods its data value was aggregated
        #   from when aligning
        self = self.reindex(
            field,
            target=temp_field,
            index=self._data[target].index,
            tolerance=freq,
            dfilter=saqc.constants.FILTER_NONE,
            override=override,
            method=reindex_method,
            broadcast=True,
        )
        # transfer reindexed flags
        self = self.transferFlags(temp_field, target, squeeze=squeeze)
        self = self.dropField(field=temp_field)
        if drop:
            return self.dropField(field=field)

        return self<|MERGE_RESOLUTION|>--- conflicted
+++ resolved
@@ -320,92 +320,6 @@
         return idx, idx_source, datcol
 
     @register(mask=["field"], demask=[], squeeze=[])
-<<<<<<< HEAD
-    def linear(
-        self: "SaQC",
-        field: str,
-        freq: str,
-        **kwargs,
-    ) -> "SaQC":
-        """
-        A method to align data by interpolating linearly to another timestamp
-
-            .. deprecated:: 2.4.0
-               Use :py:meth:`~saqc.SaQC.align` with ``method="linear"``
-               instead.
-
-        A series of data is considered "regular", if it is sampled regularly
-        (= having uniform sampling rate). Interpolated values will get
-        assigned the worst flag within freq-range. Note, that the data
-        only gets interpolated at those (regular) timestamps, that have
-        a valid (existing and not-na) datapoint preceeding them and one
-        succeeding them within freq range. Regular timestamp that do
-        not suffice this condition get nan assigned AND The associated
-        flag will be of value ``UNFLAGGED``.
-
-        Parameters
-        ----------
-        freq :
-            An offset string. The frequency of the grid you want to interpolate
-            your data at.
-        """
-        warnings.warn(
-            f"""
-            The method `shift` is deprecated and will be removed with version 2.6 of saqc.
-            To achieve the same behavior please use:
-            `qc.align(field={field}, freq={freq}. method="linear")`
-            """,
-            DeprecationWarning,
-        )
-        reserved = ["method", "order", "limit", "downgrade"]
-        kwargs = filterKwargs(kwargs, reserved)
-        return self.interpolateIndex(field, freq, "time", **kwargs)
-
-    @register(mask=["field"], demask=[], squeeze=[])
-    def shift(
-        self: "SaQC",
-        field: str,
-        freq: str,
-        method: Literal["fshift", "bshift", "nshift"] = "nshift",
-        **kwargs,
-    ) -> "SaQC":
-        """
-        Shift data points and flags to a regular frequency grid.
-
-            .. deprecated:: 2.4.0
-               Use :py:meth:`~saqc.SaQC.align` instead.
-
-        Parameters
-        ----------
-        freq :
-            Offset string. Sampling rate of the target frequency.
-
-        method :
-            Method to propagate values:
-
-            * 'nshift' : shift grid points to the nearest time stamp in the range = +/- 0.5 * ``freq``
-            * 'bshift' : shift grid points to the first succeeding time stamp (if any)
-            * 'fshift' : shift grid points to the last preceeding time stamp (if any)
-        """
-        warnings.warn(
-            f"""
-            The method `shift` is deprecated and will be removed with version 2.6 of saqc.
-            To achieve the same behavior please use: `qc.align(field={field}, freq={freq}. method={method})`
-            """,
-            DeprecationWarning,
-        )
-        validateChoice(method, "method", ["fshift", "bshift", "nshift"])
-        return self.reindex(
-            field=field,
-            index=freq,
-            method=method,
-            data_aggregation=DATA_REINDEXER[method],
-            **kwargs,
-        )
-
-    @register(mask=["field"], demask=[], squeeze=[])
-=======
->>>>>>> be356a77
     def resample(
         self: "SaQC",
         field: str,
