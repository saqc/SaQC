--- conflicted
+++ resolved
@@ -149,32 +149,6 @@
     return flags_reindexer, new_dat
 
 
-<<<<<<< HEAD
-class ResamplingMixin:
-    @register(mask=["field"], demask=[], squeeze=[])
-    def linear(
-        self: "SaQC",
-        freq: str,
-        field: str | None = None,
-        **kwargs,
-    ) -> "SaQC":
-        """
-        A method to "regularize" data by interpolating linearly the data
-        at regular timestamp.
-
-            .. deprecated:: 2.4.0
-               Use :py:meth:`~saqc.SaQC.align` with ``method="linear"``
-               instead.
-
-        A series of data is considered "regular", if it is sampled regularly
-        (= having uniform sampling rate). Interpolated values will get
-        assigned the worst flag within freq-range. Note, that the data
-        only gets interpolated at those (regular) timestamps, that have
-        a valid (existing and not-na) datapoint preceeding them and one
-        succeeding them within freq range. Regular timestamp that do
-        not suffice this condition get nan assigned AND The associated
-        flag will be of value ``UNFLAGGED``.
-=======
 def _reindexerFromRoller(
     flags_reindexer,
     new_dat,
@@ -236,7 +210,6 @@
             .idxmin()
         )
         grouper = grouper.loc[nearest.values]
->>>>>>> be356a77
 
     if broadcast:
         # to broadcast the aggregation one-to-many, we need a grouper from the inverted reindex
@@ -248,19 +221,6 @@
         bc_grouper = None
     return grouper, bc_grouper
 
-<<<<<<< HEAD
-    @register(mask=["field"], demask=[], squeeze=[])
-    def shift(
-        self: "SaQC",
-        freq: str,
-        method: Literal["fshift", "bshift", "nshift"] = "nshift",
-        field: str | None = None,
-        **kwargs,
-    ) -> "SaQC":
-        """
-        Shift data points and flags to a regular frequency grid.
-=======
->>>>>>> be356a77
 
 def _reindexer(col, func, idx, grouper, fill_val):
     if func in AGGFUNCS:
@@ -367,11 +327,8 @@
         method: Literal["fagg", "bagg", "nagg"] = "bagg",
         maxna: int | None = None,
         maxna_group: int | None = None,
-<<<<<<< HEAD
+        squeeze: bool = False,
         field: str | None = None,
-=======
-        squeeze: bool = False,
->>>>>>> be356a77
         **kwargs,
     ) -> "SaQC":
         """
@@ -883,12 +840,8 @@
         freq: str | None = None,
         drop: bool = False,
         squeeze: bool = False,
-<<<<<<< HEAD
-        overwrite: bool = False,
+        override: bool = False,
         field: str | None = None,
-=======
-        override: bool = False,
->>>>>>> be356a77
         **kwargs,
     ) -> "SaQC":
         """
