--- conflicted
+++ resolved
@@ -242,34 +242,6 @@
 
         Parameters
         ----------
-<<<<<<< HEAD
-        field:
-            Fieldname of flags history to append.
-
-        target:
-            Field name of flags history to append to.
-
-        method:
-            Method to project the flags of ``field`` the flags to ``target``:
-
-           * 'auto': inverse the last alignment/resampling operations
-           * 'inverse_nagg': project a flag of ``field`` to all timestamps of ``target`` within the range +/- ``window``/2.
-           * 'inverse_bagg': project a flag of ``field`` to all preceeding timestamps of ``target`` within the range ``window``
-           * 'inverse_fagg': project a flag of ``field`` to all succeeding timestamps of ``target`` within the range ``window``
-           * 'inverse_interpolation' - project a flag of ``field`` to all timestamps of ``target`` within the range +/- ``window``
-           * 'inverse_nshift' - project a flag of ``field`` to the neaerest timestamps in ``target`` within the range +/- ``window``/2
-           * 'inverse_bshift' - project a flag of ``field`` to nearest preceeding timestamps in ``target``
-           * 'inverse_nshift' - project a flag of ``field`` to nearest succeeding timestamps in ``target``
-           * 'match' - project a flag of ``field`` to all identical timestamps ``target``
-
-        freq : str or None, default None
-            Projection range. If ``None`` the sampling frequency of ``field`` is used.
-
-        drop : bool, default False
-            Remove ``field`` if ``True``
-
-        squeeze : bool, default False
-=======
         method :
             Method to project the flags of :py:attr:`field` the flags to :py:attr:`target`:
 
@@ -298,7 +270,6 @@
             Remove :py:attr:`field` if ``True``
 
         squeeze :
->>>>>>> 6ee49c06
             Squueze the history into a single column if ``True``. Function specific flag information is lost.
 
         overwrite :
