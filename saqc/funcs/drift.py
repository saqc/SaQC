--- conflicted
+++ resolved
@@ -74,14 +74,7 @@
 
         Parameters
         ----------
-<<<<<<< HEAD
-        field : str
-            A column in flags and data.
-
-        window : str
-=======
         freq :
->>>>>>> 6ee49c06
             Frequency, that split the data in chunks.
 
         spread :
