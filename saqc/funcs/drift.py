#! /usr/bin/env python
# -*- coding: utf-8 -*-
import functools
from typing import Optional, Tuple, Sequence, Callable, Optional
from typing_extensions import Literal

import numpy as np
import pandas as pd
from scipy import stats
from scipy.optimize import curve_fit
from scipy.spatial.distance import pdist

from dios import DictOfSeries

from saqc.core.register import register
from saqc.flagger import Flagger
from saqc.funcs.resampling import shift
from saqc.funcs.changepoints import assignChangePointCluster
from saqc.funcs.tools import drop, copy
from saqc.lib.tools import detectDeviants
from saqc.lib.types import FreqString, ColumnName, CurveFitter, TimestampColumnName
from saqc.lib.ts_operators import expModelFunc


LinkageString = Literal["single", "complete", "average", "weighted", "centroid", "median", "ward"]


@register(masking='all', module="drift")
<<<<<<< HEAD
def flagDriftFromNorm(data: DictOfSeries, field: str, flagger: Flagger,
                      fields: Sequence[str],
                      segment_freq: str,
                      norm_spread: float,
                      norm_frac: float=0.5,
                      metric: Callable[[np.array, np.array], float]=lambda x, y: pdist(np.array([x, y]), metric='cityblock') / len(x),
                      linkage_method: Literal["single", "complete", "average", "weighted", "centroid", "median", "ward"]="single",
                      **kwargs) -> Tuple[DictOfSeries, Flagger]:
=======
def flagDriftFromNorm(
        data: DictOfSeries,
        field: ColumnName,
        flagger: BaseFlagger,
        fields: Sequence[ColumnName],
        segment_freq: FreqString,
        norm_spread: float,
        norm_frac: float=0.5,
        metric: Callable[[np.ndarray, np.ndarray], float]=lambda x, y: pdist(np.array([x, y]), metric='cityblock') / len(x),
        linkage_method: LinkageString="single",
        **kwargs
) -> Tuple[DictOfSeries, BaseFlagger]:
>>>>>>> 589922d6
    """
    The function flags value courses that significantly deviate from a group of normal value courses.

    "Normality" is determined in terms of a maximum spreading distance, that members of a normal group must not exceed.
    In addition, only a group is considered "normal" if it contains more then `norm_frac` percent of the
    variables in "fields".

    See the Notes section for a more detailed presentation of the algorithm

    Parameters
    ----------
    data : dios.DictOfSeries
        A dictionary of pandas.Series, holding all the data.
    field : str
        A dummy parameter.
    flagger : saqc.flagger.Flagger
        A flagger object, holding flags and additional informations related to `data`.
    fields : str
        List of fieldnames in data, determining which variables are to be included into the flagging process.
    segment_freq : str
        An offset string, determining the size of the seperate datachunks that the algorihm is to be piecewise
        applied on.
    norm_spread : float
        A parameter limiting the maximum "spread" of the timeseries, allowed in the "normal" group. See Notes section
        for more details.
    norm_frac : float, default 0.5
        Has to be in [0,1]. Determines the minimum percentage of variables, the "normal" group has to comprise to be the
        normal group actually. The higher that value, the more stable the algorithm will be with respect to false
        positives. Also, nobody knows what happens, if this value is below 0.5.
    metric : Callable[[numpy.array, numpy.array], float]
        A distance function. It should be a function of 2 1-dimensional arrays and return a float scalar value.
        This value is interpreted as the distance of the two input arrays. The default is the averaged manhatten metric.
        See the Notes section to get an idea of why this could be a good choice.
    linkage_method : {"single", "complete", "average", "weighted", "centroid", "median", "ward"}, default "single"
        The linkage method used for hierarchical (agglomerative) clustering of the timeseries.
        See the Notes section for more details.
        The keyword gets passed on to scipy.hierarchy.linkage. See its documentation to learn more about the different
        keywords (References [1]).
        See wikipedia for an introduction to hierarchical clustering (References [2]).
    kwargs

    Returns
    -------
    data : dios.DictOfSeries
        A dictionary of pandas.Series, holding all the data.
    flagger : saqc.flagger.Flagger
        The flagger object, holding flags and additional Informations related to `data`.
        Flags values may have changed relatively to the input flagger.

    Notes
    -----
    following steps are performed for every data "segment" of length `segment_freq` in order to find the
    "abnormal" data:

    1. Calculate the distances :math:`d(x_i,x_j)` for all :math:`x_i` in parameter `fields`. (with :math:`d`
       denoting the distance function
       passed to the parameter `metric`.
    2. Calculate a dendogram with a hierarchical linkage algorithm, specified by the parameter `linkage_method`.
    3. Flatten the dendogram at the level, the agglomeration costs exceed the value given by the parameter `norm_spread`
    4. check if there is a cluster containing more than `norm_frac` percentage of the variables in fields.

        1. if yes: flag all the variables that are not in that cluster (inside the segment)
        2. if no: flag nothing

    The main parameter giving control over the algorithms behavior is the `norm_spread` parameter, that determines
    the maximum spread of a normal group by limiting the costs, a cluster agglomeration must not exceed in every
    linkage step.
    For singleton clusters, that costs just equal half the distance, the timeseries in the clusters, have to
    each other. So, no timeseries can be clustered together, that are more then
    2*`norm_spread` distanted from each other.
    When timeseries get clustered together, this new clusters distance to all the other timeseries/clusters is
    calculated according to the linkage method specified by `linkage_method`. By default, it is the minimum distance,
    the members of the clusters have to each other.
    Having that in mind, it is advisable to choose a distance function, that can be well interpreted in the units
    dimension of the measurement and where the interpretation is invariant over the length of the timeseries.
    That is, why, the "averaged manhatten metric" is set as the metric default, since it corresponds to the
    averaged value distance, two timeseries have (as opposed by euclidean, for example).

    References
    ----------
    Documentation of the underlying hierarchical clustering algorithm:
        [1] https://docs.scipy.org/doc/scipy/reference/generated/scipy.cluster.hierarchy.linkage.html
    Introduction to Hierarchical clustering:
        [2] https://en.wikipedia.org/wiki/Hierarchical_clustering
    """

    data_to_flag = data[fields].to_df()
    data_to_flag.dropna(inplace=True)
    segments = data_to_flag.groupby(pd.Grouper(freq=segment_freq))
    for segment in segments:
        if segment[1].shape[0] <= 1:
            continue
        drifters = detectDeviants(segment[1], metric, norm_spread, norm_frac, linkage_method, 'variables')

        for var in drifters:
            flagger = flagger.setFlags(fields[var], loc=segment[1].index, **kwargs)

    return data, flagger


@register(masking='all', module="drift")
<<<<<<< HEAD
def flagDriftFromReference(data: DictOfSeries, field: str, flagger: Flagger,
                           fields: Sequence[str],
                           segment_freq: str,
                           thresh: float,
                           metric: Callable[[np.array, np.array], float]=lambda x, y: pdist(np.array([x, y]), metric='cityblock') / len(x),
                           **kwargs) -> Tuple[DictOfSeries, Flagger]:
=======
def flagDriftFromReference(
        data: DictOfSeries,
        field: ColumnName,
        flagger: BaseFlagger,
        fields: Sequence[ColumnName],
        segment_freq: FreqString,
        thresh: float,
        metric: Callable[[np.ndarray, np.ndarray], float]=lambda x, y: pdist(np.array([x, y]), metric='cityblock') / len(x),
        **kwargs
) -> Tuple[DictOfSeries, BaseFlagger]:
>>>>>>> 589922d6
    """
    The function flags value courses that deviate from a reference course by a margin exceeding a certain threshold.

    The deviation is measured by the distance function passed to parameter metric.

    Parameters
    ----------
    data : dios.DictOfSeries
        A dictionary of pandas.Series, holding all the data.
    field : str
        The reference variable, the deviation from wich determines the flagging.
    flagger : saqc.flagger.Flagger
        A flagger object, holding flags and additional informations related to `data`.
    fields : str
        List of fieldnames in data, determining wich variables are to be included into the flagging process.
    segment_freq : str
        An offset string, determining the size of the seperate datachunks that the algorihm is to be piecewise
        applied on.
    thresh : float
        The threshod by wich normal variables can deviate from the reference variable at max.
    metric : Callable[(numpyp.array, numpy-array), float]
        A distance function. It should be a function of 2 1-dimensional arrays and return a float scalar value.
        This value is interpreted as the distance of the two input arrays. The default is the averaged manhatten metric.
        See the Notes section to get an idea of why this could be a good choice.
    kwargs

    Returns
    -------
    data : dios.DictOfSeries
        A dictionary of pandas.Series, holding all the data.
    flagger : saqc.flagger.Flagger
        The flagger object, holding flags and additional Informations related to `data`.
        Flags values may have changed relatively to the input flagger.

    Notes
    -----
    it is advisable to choose a distance function, that can be well interpreted in the units
    dimension of the measurement and where the interpretation is invariant over the length of the timeseries.
    That is, why, the "averaged manhatten metric" is set as the metric default, since it corresponds to the
    averaged value distance, two timeseries have (as opposed by euclidean, for example).
    """

    data_to_flag = data[fields].to_df()
    data_to_flag.dropna(inplace=True)
    fields = list(fields)
    if field not in fields:
        fields.append(field)
    var_num = len(fields)
    segments = data_to_flag.groupby(pd.Grouper(freq=segment_freq))

    for segment in segments:

        if segment[1].shape[0] <= 1:
            continue
        for i in range(var_num):
            dist = metric(segment[1].iloc[:, i].values, segment[1].loc[:, field].values)
            if dist > thresh:
                flagger = flagger.setFlags(fields[i], loc=segment[1].index, **kwargs)

    return data, flagger


@register(masking='all', module="drift")
<<<<<<< HEAD
def flagDriftFromScaledNorm(data: DictOfSeries, field: str, flagger: Flagger,
                            fields_scale1: Sequence[str],
                            fields_scale2: Sequence[str],
                            segment_freq: str,
                            norm_spread: float,
                            norm_frac: float=0.5,
                            metric: Callable[[np.array, np.array], float]=lambda x, y: pdist(np.array([x, y]), metric='cityblock') / len(x),
                            linkage_method: Literal["single", "complete", "average", "weighted", "centroid", "median", "ward"]="single",
                            **kwargs) -> Tuple[DictOfSeries, Flagger]:
=======
def flagDriftFromScaledNorm(
        data: DictOfSeries,
        field: ColumnName,
        flagger: BaseFlagger,
        fields_scale1: Sequence[ColumnName],
        fields_scale2: Sequence[ColumnName],
        segment_freq: FreqString,
        norm_spread: float,
        norm_frac: float=0.5,
        metric: Callable[[np.ndarray, np.ndarray], float]=lambda x, y: pdist(np.array([x, y]), metric='cityblock') / len(x),
        linkage_method: LinkageString="single",
        **kwargs
) -> Tuple[DictOfSeries, BaseFlagger]:
>>>>>>> 589922d6


    """
    The function linearly rescales one set of variables to another set of variables with a different scale and then
    flags value courses that significantly deviate from a group of normal value courses.

    The two sets of variables can be linearly scaled one to another and hence the scaling transformation is performed
    via linear regression: A linear regression is performed on each pair of variables giving a slope and an intercept.
    The transformation is then calculated a the median of all the calculated slopes and intercepts.

    Once the transformation is performed, the function flags those values, that deviate from a group of normal values.
    "Normality" is determined in terms of a maximum spreading distance, that members of a normal group must not exceed.
    In addition, only a group is considered "normal" if it contains more then `norm_frac` percent of the
    variables in "fields".

    Parameters
    ----------
    data : dios.DictOfSeries
        A dictionary of pandas.Series, holding all the data.
    field : str
        A dummy parameter.
    flagger : saqc.flagger
        A flagger object, holding flags and additional informations related to `data`.
    fields_scale1 : str
        List of fieldnames in data to be included into the flagging process which are scaled according to scaling
        scheme 1.
    fields_scale2 : str
        List of fieldnames in data to be included into the flagging process which are scaled according to scaling
        scheme 2.
    segment_freq : str
        An offset string, determining the size of the seperate datachunks that the algorihm is to be piecewise
        applied on.
    norm_spread : float
        A parameter limiting the maximum "spread" of the timeseries, allowed in the "normal" group. See Notes section
        for more details.
    norm_frac : float, default 0.5
        Has to be in [0,1]. Determines the minimum percentage of variables, the "normal" group has to comprise to be the
        normal group actually. The higher that value, the more stable the algorithm will be with respect to false
        positives. Also, nobody knows what happens, if this value is below 0.5.
    metric : Callable[(numpyp.array, numpy-array), float]
        A distance function. It should be a function of 2 1-dimensional arrays and return a float scalar value.
        This value is interpreted as the distance of the two input arrays. The default is the averaged manhatten metric.
        See the Notes section to get an idea of why this could be a good choice.
    linkage_method : {"single", "complete", "average", "weighted", "centroid", "median", "ward"}, default "single"
        The linkage method used for hierarchical (agglomerative) clustering of the timeseries.
        See the Notes section for more details.
        The keyword gets passed on to scipy.hierarchy.linkage. See its documentation to learn more about the different
        keywords (References [1]).
        See wikipedia for an introduction to hierarchical clustering (References [2]).
    kwargs

    Returns
    -------
    data : dios.DictOfSeries
        A dictionary of pandas.Series, holding all the data.
    flagger : saqc.flagger
        The flagger object, holding flags and additional Informations related to `data`.
        Flags values may have changed relatively to the input flagger.

    References
    ----------
    Documentation of the underlying hierarchical clustering algorithm:
        [1] https://docs.scipy.org/doc/scipy/reference/generated/scipy.cluster.hierarchy.linkage.html
    Introduction to Hierarchical clustering:
        [2] https://en.wikipedia.org/wiki/Hierarchical_clustering
    """

    fields = list(fields_scale1) + list(fields_scale2)
    data_to_flag = data[fields].to_df()
    data_to_flag.dropna(inplace=True)

    convert_slope = []
    convert_intercept = []

    for field1 in fields_scale1:
        for field2 in fields_scale2:
            slope, intercept, _, _, _ = stats.linregress(data_to_flag[field1], data_to_flag[field2])
            convert_slope.append(slope)
            convert_intercept.append(intercept)

    factor_slope = np.median(convert_slope)
    factor_intercept = np.median(convert_intercept)

    dat = DictOfSeries()
    for field1 in fields_scale1:
        dat[field1] = factor_intercept + factor_slope * data_to_flag[field1]
    for field2 in fields_scale2:
        dat[field2] = data_to_flag[field2]

    dat_to_flag = dat[fields].to_df()

    segments = dat_to_flag.groupby(pd.Grouper(freq=segment_freq))
    for segment in segments:
        if segment[1].shape[0] <= 1:
            continue
        drifters = detectDeviants(segment[1], metric, norm_spread, norm_frac, linkage_method, 'variables')
        for var in drifters:
            flagger = flagger.setFlags(fields[var], loc=segment[1].index, **kwargs)

    return data, flagger


@register(masking='all', module="drift")
<<<<<<< HEAD
def correctExponentialDrift(data: DictOfSeries, field: str, flagger: Flagger,
                            maint_data_field: str, cal_mean: int=5, flag_maint_period: bool=False,
                            **kwargs) -> Tuple[DictOfSeries, Flagger]:
=======
def correctExponentialDrift(
        data: DictOfSeries,
        field: ColumnName,
        flagger: BaseFlagger,
        maint_data_field: ColumnName,
        cal_mean: int=5,
        flag_maint_period: bool=False,
        **kwargs
) -> Tuple[DictOfSeries, BaseFlagger]:
>>>>>>> 589922d6
    """
    The function fits an exponential model to chunks of data[field].
    It is assumed, that between maintenance events, there is a drift effect shifting the meassurements in a way, that
    can be described by the model M:

    M(t, a, b, c) = a + b(exp(c*t))

    Where as the values y_0 and y_1, describing the mean value directly after the last maintenance event (y_0) and
    directly before the next maintenance event (y_1), impose the following additional conditions on the drift model:.

    M(0, a, b, c) = y0
    M(1, a, b, c) = y1

    Solving the equation, one obtains the one-parameter Model:

    M_drift(t, c) = y0 + [(y1 - y0)/(exp(c) - )] * (exp(c*t) - 1)

    For every datachunk in between maintenance events.

    After having found the optimal parameter c*, the correction is performed by bending the fitted curve M_drift(t, c*),
    in a way that it matches y2 at t=1 (,with y2 being the mean value observed directly after the end of the next
    maintenance event).
    This bended curve is given by:

    M_shift(t, c*) = M(t, y0, [(y1 - y0)/(exp(c*) - )], c*)

    And the new values at t are computed via:

    new_vals(t) = old_vals(t) + M_shift(t) - M_drift(t)

    Parameters
    ----------
    data : dios.DictOfSeries
        A dictionary of pandas.Series, holding all the data.
    field : str
        The fieldname of the data column, you want to correct.
    flagger : saqc.flagger.Flagger
        A flagger object, holding flags and additional Informations related to `data`.
    maint_data_field : str
        The fieldname of the datacolumn holding the maintenance information.
        The maint data is to expected to have following form:
        The series' timestamp itself represents the beginning of a
        maintenance event, wheras the values represent the endings of the maintenance intervals.
    cal_mean : int, default 5
        The number of values the mean is computed over, for obtaining the value level directly after and
        directly before maintenance event. This values are needed for shift calibration. (see above description)
    flag_maint_period : bool, default False
        Wheather or not to flag BAD the values directly obtained while maintenance.

    Returns
    -------
    data : dios.DictOfSeries
        A dictionary of pandas.Series, holding all the data.
        Data values may have changed relatively to the data input.
    flagger : saqc.flagger.Flagger
        The flagger object, holding flags and additional Informations related to `data`.
        Flags values may have changed relatively to the flagger input.
    """

    # 1: extract fit intervals:
    if data[maint_data_field].empty:
        return data, flagger
    data = data.copy()
    to_correct = data[field]
    maint_data = data[maint_data_field]
    drift_frame = pd.DataFrame({"drift_group": np.nan, to_correct.name: to_correct.values}, index=to_correct.index)

    # group the drift frame
    for k in range(0, maint_data.shape[0] - 1):
        # assign group numbers for the timespans in between one maintenance ending and the beginning of the next
        # maintenance time itself remains np.nan assigned
        drift_frame.loc[maint_data.values[k] : pd.Timestamp(maint_data.index[k + 1]), "drift_group"] = k
    drift_grouper = drift_frame.groupby("drift_group")
    # define target values for correction
    shift_targets = drift_grouper.aggregate(lambda x: x[:cal_mean].mean()).shift(-1)

    for k, group in drift_grouper:
        dataSeries = group[to_correct.name]
        dataFit, dataShiftTarget = _drift_fit(dataSeries, shift_targets.loc[k, :][0], cal_mean)
        dataFit = pd.Series(dataFit, index=group.index)
        dataShiftTarget = pd.Series(dataShiftTarget, index=group.index)
        dataShiftVektor = dataShiftTarget - dataFit
        shiftedData = dataSeries + dataShiftVektor
        to_correct[shiftedData.index] = shiftedData

    if flag_maint_period:
        to_flag = drift_frame["drift_group"]
        to_flag = to_flag.drop(to_flag[: maint_data.index[0]].index)
        to_flag = to_flag[to_flag.isna()]
        flagger = flagger.setFlags(field, loc=to_flag, **kwargs)

    data[field] = to_correct

    return data, flagger


@register(masking='all', module="drift")
<<<<<<< HEAD
def correctRegimeAnomaly(data: DictOfSeries, field: str, flagger: Flagger,
                         cluster_field: str,
                         model: Callable[[np.array, Any], np.array],
                         regime_transmission: Optional[str]=None,
                         x_date: bool=False) -> Tuple[DictOfSeries, Flagger]:
=======
def correctRegimeAnomaly(
        data: DictOfSeries,
        field: ColumnName,
        flagger: BaseFlagger,
        cluster_field: ColumnName,
        model: CurveFitter,
        regime_transmission: Optional[FreqString]=None,
        x_date: bool=False
) -> Tuple[DictOfSeries, BaseFlagger]:
>>>>>>> 589922d6
    """
    Function fits the passed model to the different regimes in data[field] and tries to correct
    those values, that have assigned a negative label by data[cluster_field].

    Currently, the only correction mode supported is the "parameter propagation."

    This means, any regime :math:`z`, labeled negatively and being modeled by the parameters p, gets corrected via:

    :math:`z_{correct} = z + (m(p^*) - m(p))`,

    where :math:`p^*` denotes the parameter set belonging to the fit of the nearest not-negatively labeled cluster.

    Parameters
    ----------
    data : dios.DictOfSeries
        A dictionary of pandas.Series, holding all the data.
    field : str
        The fieldname of the data column, you want to correct.
    flagger : saqc.flagger
        A flagger object, holding flags and additional Informations related to `data`.
    cluster_field : str
        A string denoting the field in data, holding the cluster label for the data you want to correct.
    model : Callable
        The model function to be fitted to the regimes.
        It must be a function of the form :math:`f(x, *p)`, where :math:`x` is the ``numpy.array`` holding the
        independent variables and :math:`p` are the model parameters that are to be obtained by fitting.
        Depending on the `x_date` parameter, independent variable x will either be the timestamps
        of every regime transformed to seconds from epoch, or it will be just seconds, counting the regimes length.
    regime_transmission : {None, str}, default None:
        If an offset string is passed, a data chunk of length `regime_transimission` right at the
        start and right at the end is ignored when fitting the model. This is to account for the
        unreliability of data near the changepoints of regimes.
    x_date : bool, default False
        If True, use "seconds from epoch" as x input to the model func, instead of "seconds from regime start".


    Returns
    -------
    data : dios.DictOfSeries
        A dictionary of pandas.Series, holding all the data.
        Data values may have changed relatively to the data input.
    flagger : saqc.flagger
        The flagger object, holding flags and additional Informations related to `data`.
    """

    cluster_ser = data[cluster_field]
    unique_successive = pd.unique(cluster_ser.values)
    data_ser = data[field]
    regimes = data_ser.groupby(cluster_ser)
    para_dict = {}
    x_dict = {}
    x_mask = {}
    if regime_transmission is not None:
        # get seconds
        regime_transmission = pd.Timedelta(regime_transmission).total_seconds()
    for label, regime in regimes:
        if x_date is False:
            # get seconds data:
            xdata = (regime.index - regime.index[0]).to_numpy(dtype=float)*10**(-9)
        else:
            # get seconds from epoch data
            xdata = regime.index.to_numpy(dtype=float)*10**(-9)
        ydata = regime.values
        valid_mask = ~np.isnan(ydata)
        if regime_transmission is not None:
            valid_mask &= (xdata > xdata[0] + regime_transmission)
            valid_mask &= (xdata < xdata[-1] - regime_transmission)
        try:
            p, *_ = curve_fit(model, xdata[valid_mask], ydata[valid_mask])
        except (RuntimeError, ValueError):
            p = np.array([np.nan])
        para_dict[label] = p
        x_dict[label] = xdata
        x_mask[label] = valid_mask

    first_normal = unique_successive > 0
    first_valid = np.array([~pd.isna(para_dict[unique_successive[i]]).any() for i in range(0, unique_successive.shape[0])])
    first_valid = np.where(first_normal & first_valid)[0][0]
    last_valid = 1

    for k in range(0, unique_successive.shape[0]):
        if unique_successive[k] < 0 & (not pd.isna(para_dict[unique_successive[k]]).any()):
            ydata = data_ser[regimes.groups[unique_successive[k]]].values
            xdata = x_dict[unique_successive[k]]
            ypara = para_dict[unique_successive[k]]
            if k > 0:
                target_para = para_dict[unique_successive[k-last_valid]]
            else:
                # first regime has no "last valid" to its left, so we use first valid to the right:
                target_para = para_dict[unique_successive[k + first_valid]]
            y_shifted = ydata + (model(xdata, *target_para) - model(xdata, *ypara))
            data_ser[regimes.groups[unique_successive[k]]] = y_shifted
            if k > 0:
                last_valid += 1
        elif pd.isna(para_dict[unique_successive[k]]).any() & (k > 0):
            last_valid += 1
        else:
            last_valid = 1

    data[field] = data_ser
    return data, flagger


@register(masking='all', module="drift")
<<<<<<< HEAD
def correctOffset(data: DictOfSeries, field: str, flagger: Flagger,
                  max_mean_jump: float,
                  normal_spread: float,
                  search_winsz: str,
                  min_periods: int,
                  regime_transmission: Optional[str]=None,
                  **kwargs
                  ) -> Tuple[DictOfSeries, Flagger]:
=======
def correctOffset(
        data: DictOfSeries,
        field: ColumnName,
        flagger: BaseFlagger,
        max_mean_jump: float,
        normal_spread: float,
        search_winsz: FreqString,
        min_periods: int,
        regime_transmission: Optional[FreqString]=None,
        **kwargs
) -> Tuple[DictOfSeries, BaseFlagger]:
>>>>>>> 589922d6
    """

    Parameters
    ----------
    data : dios.DictOfSeries
        A dictionary of pandas.Series, holding all the data.
    field : str
        The fieldname of the data column, you want to correct.
    flagger : saqc.flagger
        A flagger object, holding flags and additional Informations related to `data`.
    max_mean_jump : float
        when searching for changepoints in mean - this is the threshold a mean difference in the
        sliding window search must exceed to trigger changepoint detection.
    normal_spread : float
        threshold denoting the maximum, regimes are allowed to abolutely differ in their means
        to form the "normal group" of values.
    search_winsz : str
        Size of the adjacent windows that are used to search for the mean changepoints.
    min_periods : int
        Minimum number of periods a search window has to contain, for the result of the changepoint
        detection to be considered valid.
    regime_transmission : {None, str}, default None:
        If an offset string is passed, a data chunk of length `regime_transimission` right from the
        start and right before the end of any regime is ignored when calculating a regimes mean for data correcture.
        This is to account for the unrelyability of data near the changepoints of regimes.


    Returns
    -------
    data : dios.DictOfSeries
        A dictionary of pandas.Series, holding all the data.
        Data values may have changed relatively to the data input.
    flagger : saqc.flagger
        The flagger object, holding flags and additional Informations related to `data`.

    """

    data, flagger = copy(data, field, flagger, field + '_CPcluster')
    data, flagger = assignChangePointCluster(
        data, field + '_CPcluster', flagger,
        lambda x, y: np.abs(np.mean(x) - np.mean(y)),
        lambda x, y: max_mean_jump,
        bwd_window=search_winsz,
        min_periods_bwd=min_periods
    )
    data, flagger = assignRegimeAnomaly(data, field, flagger, field + '_CPcluster', normal_spread)
    data, flagger = correctRegimeAnomaly(
        data, field, flagger, field + '_CPcluster',
        lambda x, p1: np.array([p1] * x.shape[0]),
        regime_transmission=regime_transmission
    )
    data, flagger = drop(data, field + '_CPcluster', flagger)

    return data, flagger


def _drift_fit(x, shift_target, cal_mean):
    x_index = x.index - x.index[0]
    x_data = x_index.total_seconds().values
    x_data = x_data / x_data[-1]
    y_data = x.values
    origin_mean = np.mean(y_data[:cal_mean])
    target_mean = np.mean(y_data[-cal_mean:])

    def modelWrapper(x, c, a=origin_mean, target_mean=target_mean):
        # final fitted curves val = target mean
        b = (target_mean - a) / (np.exp(c) - 1)
        return expModelFunc(x, a, b, c)

    dataFitFunc = functools.partial(modelWrapper, a=origin_mean, target_mean=target_mean)

    try:
        fitParas, *_ = curve_fit(dataFitFunc, x_data, y_data, bounds=([0], [np.inf]))
        dataFit = dataFitFunc(x_data, fitParas[0])
        b_val = (shift_target - origin_mean) / (np.exp(fitParas[0]) - 1)
        dataShiftFunc = functools.partial(expModelFunc, a=origin_mean, b=b_val, c=fitParas[0])
        dataShift = dataShiftFunc(x_data)
    except RuntimeError:
        dataFit = np.array([0] * len(x_data))
        dataShift = np.array([0] * len(x_data))

    return dataFit, dataShift


@register(masking='all', module="drift")
<<<<<<< HEAD
def flagRegimeAnomaly(data: DictOfSeries, field: str, flagger: Flagger,
                      cluster_field: str,
                      norm_spread: float,
                      linkage_method: Literal["single", "complete", "average", "weighted", "centroid", "median", "ward"]="single",
                      metric: Callable[[np.array, np.array], float]=lambda x, y: np.abs(np.nanmean(x) - np.nanmean(y)),
                      norm_frac: float=0.5,
                      **kwargs) -> Tuple[DictOfSeries, Flagger]:
=======
def flagRegimeAnomaly(
        data: DictOfSeries,
        field: ColumnName,
        flagger: BaseFlagger,
        cluster_field: ColumnName,
        norm_spread: float,
        linkage_method: LinkageString="single",
        metric: Callable[[np.ndarray, np.ndarray], float]=lambda x, y: np.abs(np.nanmean(x) - np.nanmean(y)),
        norm_frac: float=0.5,
        **kwargs
) -> Tuple[DictOfSeries, BaseFlagger]:
>>>>>>> 589922d6
    """
    A function to flag values belonging to an anomalous regime regarding modelling regimes of field.

    "Normality" is determined in terms of a maximum spreading distance, regimes must not exceed in respect
    to a certain metric and linkage method.

    In addition, only a range of regimes is considered "normal", if it models more then `norm_frac` percentage of
    the valid samples in "field".

    Note, that you must detect the regime changepoints prior to calling this function.

    Note, that it is possible to perform hypothesis tests for regime equality by passing the metric
    a function for p-value calculation and selecting linkage method "complete".

    Parameters
    ----------
    data : dios.DictOfSeries
        A dictionary of pandas.Series, holding all the data.
    field : str
        The fieldname of the column, holding the data-to-be-flagged.
    flagger : saqc.flagger
        A flagger object, holding flags and additional Informations related to `data`.
    cluster_field : str
        The name of the column in data, holding the cluster labels for the samples in field. (has to be indexed
        equal to field)
    norm_spread : float
        A threshold denoting the valuelevel, up to wich clusters a agglomerated.
    linkage_method : {"single", "complete", "average", "weighted", "centroid", "median", "ward"}, default "single"
        The linkage method used for hierarchical (agglomerative) clustering of the variables.
    metric : Callable[[numpy.array, numpy.array], float], default lambda x, y: np.abs(np.nanmean(x) - np.nanmean(y))
        A metric function for calculating the dissimilarity between 2 regimes. Defaults to just the difference in mean.
    norm_frac : float
        Has to be in [0,1]. Determines the minimum percentage of samples,
        the "normal" group has to comprise to be the normal group actually.

    Returns
    -------

    data : dios.DictOfSeries
        A dictionary of pandas.Series, holding all the data.
    flagger : saqc.flagger
        The flagger object, holding flags and additional informations related to `data`.
        Flags values may have changed, relatively to the flagger input.

    """

    data, flagger = assignRegimeAnomaly(data, field, flagger, cluster_field, norm_spread,
                                        linkage_method=linkage_method, metric=metric, norm_frac=norm_frac,
                                        set_cluster=False, set_flags=True, **kwargs)

    return data, flagger


@register(masking='all', module="drift")
<<<<<<< HEAD
def assignRegimeAnomaly(data: DictOfSeries, field: str, flagger: Flagger,
                        cluster_field: str,
                        norm_spread: float,
                        linkage_method: Literal["single", "complete", "average", "weighted", "centroid", "median", "ward"]="single",
                        metric: Callable[[np.array, np.array], float]=lambda x, y: np.abs(np.nanmean(x) - np.nanmean(y)),
                        norm_frac: float=0.5,
                        set_cluster: bool=True,
                        set_flags: bool=False,
                        **kwargs) -> Tuple[DictOfSeries, Flagger]:
=======
def assignRegimeAnomaly(
        data: DictOfSeries,
        field: ColumnName,
        flagger: BaseFlagger,
        cluster_field: ColumnName,
        norm_spread: float,
        linkage_method: LinkageString="single",
        metric: Callable[[np.array, np.array], float]=lambda x, y: np.abs(np.nanmean(x) - np.nanmean(y)),
        norm_frac: float=0.5,
        set_cluster: bool=True,
        set_flags: bool=False,
        **kwargs
) -> Tuple[DictOfSeries, BaseFlagger]:
>>>>>>> 589922d6
    """
    A function to detect values belonging to an anomalous regime regarding modelling regimes of field.

    The function changes the value of the regime cluster labels to be negative.

    "Normality" is determined in terms of a maximum spreading distance, regimes must not exceed in respect
    to a certain metric and linkage method.

    In addition, only a range of regimes is considered "normal", if it models more then `norm_frac` percentage of
    the valid samples in "field".

    Note, that you must detect the regime changepoints prior to calling this function. (They are expected to be stored
    parameter `cluster_field`.)

    Note, that it is possible to perform hypothesis tests for regime equality by passing the metric
    a function for p-value calculation and selecting linkage method "complete".

    Parameters
    ----------
    data : dios.DictOfSeries
        A dictionary of pandas.Series, holding all the data.
    field : str
        The fieldname of the column, holding the data-to-be-flagged.
    flagger : saqc.flagger
        A flagger object, holding flags and additional Informations related to `data`.
    cluster_field : str
        The name of the column in data, holding the cluster labels for the samples in field. (has to be indexed
        equal to field)
    norm_spread : float
        A threshold denoting the valuelevel, up to wich clusters a agglomerated.
    linkage_method : {"single", "complete", "average", "weighted", "centroid", "median", "ward"}, default "single"
        The linkage method used for hierarchical (agglomerative) clustering of the variables.
    metric : Callable[[numpy.array, numpy.array], float], default lambda x, y: np.abs(np.nanmean(x) - np.nanmean(y))
        A metric function for calculating the dissimilarity between 2 regimes. Defaults to just the difference in mean.
    norm_frac : float
        Has to be in [0,1]. Determines the minimum percentage of samples,
        the "normal" group has to comprise to be the normal group actually.
    set_cluster : bool, default False
        If True, all data, considered "anormal", gets assigned a negative clusterlabel. This option
        is present for further use (correction) of the anomaly information.
    set_flags : bool, default True
        Wheather or not to flag abnormal values (do not flag them, if you want to correct them
        afterwards, becasue flagged values usually are not visible in further tests.).

    Returns
    -------

    data : dios.DictOfSeries
        A dictionary of pandas.Series, holding all the data.
    flagger : saqc.flagger
        The flagger object, holding flags and additional informations related to `data`.
        Flags values may have changed, relatively to the flagger input.

    """

    clusterser = data[cluster_field]
    cluster = np.unique(clusterser)
    cluster_dios = DictOfSeries({i: data[field][clusterser == i] for i in cluster})
    plateaus = detectDeviants(cluster_dios, metric, norm_spread, norm_frac, linkage_method, 'samples')

    if set_flags:
        for p in plateaus:
            flagger = flagger.setFlags(field, loc=cluster_dios.iloc[:, p].index, **kwargs)

    if set_cluster:
        for p in plateaus:
            if cluster[p] > 0:
                clusterser[clusterser == cluster[p]] = -cluster[p]

    data[cluster_field] = clusterser
    return data, flagger<|MERGE_RESOLUTION|>--- conflicted
+++ resolved
@@ -26,20 +26,10 @@
 
 
 @register(masking='all', module="drift")
-<<<<<<< HEAD
-def flagDriftFromNorm(data: DictOfSeries, field: str, flagger: Flagger,
-                      fields: Sequence[str],
-                      segment_freq: str,
-                      norm_spread: float,
-                      norm_frac: float=0.5,
-                      metric: Callable[[np.array, np.array], float]=lambda x, y: pdist(np.array([x, y]), metric='cityblock') / len(x),
-                      linkage_method: Literal["single", "complete", "average", "weighted", "centroid", "median", "ward"]="single",
-                      **kwargs) -> Tuple[DictOfSeries, Flagger]:
-=======
 def flagDriftFromNorm(
         data: DictOfSeries,
         field: ColumnName,
-        flagger: BaseFlagger,
+        flagger: Flagger,
         fields: Sequence[ColumnName],
         segment_freq: FreqString,
         norm_spread: float,
@@ -47,8 +37,7 @@
         metric: Callable[[np.ndarray, np.ndarray], float]=lambda x, y: pdist(np.array([x, y]), metric='cityblock') / len(x),
         linkage_method: LinkageString="single",
         **kwargs
-) -> Tuple[DictOfSeries, BaseFlagger]:
->>>>>>> 589922d6
+) -> Tuple[DictOfSeries, Flagger]:
     """
     The function flags value courses that significantly deviate from a group of normal value courses.
 
@@ -150,25 +139,16 @@
 
 
 @register(masking='all', module="drift")
-<<<<<<< HEAD
-def flagDriftFromReference(data: DictOfSeries, field: str, flagger: Flagger,
-                           fields: Sequence[str],
-                           segment_freq: str,
-                           thresh: float,
-                           metric: Callable[[np.array, np.array], float]=lambda x, y: pdist(np.array([x, y]), metric='cityblock') / len(x),
-                           **kwargs) -> Tuple[DictOfSeries, Flagger]:
-=======
 def flagDriftFromReference(
         data: DictOfSeries,
         field: ColumnName,
-        flagger: BaseFlagger,
+        flagger: Flagger,
         fields: Sequence[ColumnName],
         segment_freq: FreqString,
         thresh: float,
         metric: Callable[[np.ndarray, np.ndarray], float]=lambda x, y: pdist(np.array([x, y]), metric='cityblock') / len(x),
         **kwargs
-) -> Tuple[DictOfSeries, BaseFlagger]:
->>>>>>> 589922d6
+) -> Tuple[DictOfSeries, Flagger]:
     """
     The function flags value courses that deviate from a reference course by a margin exceeding a certain threshold.
 
@@ -232,21 +212,10 @@
 
 
 @register(masking='all', module="drift")
-<<<<<<< HEAD
-def flagDriftFromScaledNorm(data: DictOfSeries, field: str, flagger: Flagger,
-                            fields_scale1: Sequence[str],
-                            fields_scale2: Sequence[str],
-                            segment_freq: str,
-                            norm_spread: float,
-                            norm_frac: float=0.5,
-                            metric: Callable[[np.array, np.array], float]=lambda x, y: pdist(np.array([x, y]), metric='cityblock') / len(x),
-                            linkage_method: Literal["single", "complete", "average", "weighted", "centroid", "median", "ward"]="single",
-                            **kwargs) -> Tuple[DictOfSeries, Flagger]:
-=======
 def flagDriftFromScaledNorm(
         data: DictOfSeries,
         field: ColumnName,
-        flagger: BaseFlagger,
+        flagger: Flagger,
         fields_scale1: Sequence[ColumnName],
         fields_scale2: Sequence[ColumnName],
         segment_freq: FreqString,
@@ -255,8 +224,7 @@
         metric: Callable[[np.ndarray, np.ndarray], float]=lambda x, y: pdist(np.array([x, y]), metric='cityblock') / len(x),
         linkage_method: LinkageString="single",
         **kwargs
-) -> Tuple[DictOfSeries, BaseFlagger]:
->>>>>>> 589922d6
+) -> Tuple[DictOfSeries, Flagger]:
 
 
     """
@@ -360,21 +328,15 @@
 
 
 @register(masking='all', module="drift")
-<<<<<<< HEAD
-def correctExponentialDrift(data: DictOfSeries, field: str, flagger: Flagger,
-                            maint_data_field: str, cal_mean: int=5, flag_maint_period: bool=False,
-                            **kwargs) -> Tuple[DictOfSeries, Flagger]:
-=======
 def correctExponentialDrift(
         data: DictOfSeries,
         field: ColumnName,
-        flagger: BaseFlagger,
+        flagger: Flagger,
         maint_data_field: ColumnName,
         cal_mean: int=5,
         flag_maint_period: bool=False,
         **kwargs
-) -> Tuple[DictOfSeries, BaseFlagger]:
->>>>>>> 589922d6
+) -> Tuple[DictOfSeries, Flagger]:
     """
     The function fits an exponential model to chunks of data[field].
     It is assumed, that between maintenance events, there is a drift effect shifting the meassurements in a way, that
@@ -472,23 +434,15 @@
 
 
 @register(masking='all', module="drift")
-<<<<<<< HEAD
-def correctRegimeAnomaly(data: DictOfSeries, field: str, flagger: Flagger,
-                         cluster_field: str,
-                         model: Callable[[np.array, Any], np.array],
-                         regime_transmission: Optional[str]=None,
-                         x_date: bool=False) -> Tuple[DictOfSeries, Flagger]:
-=======
 def correctRegimeAnomaly(
         data: DictOfSeries,
         field: ColumnName,
-        flagger: BaseFlagger,
+        flagger: Flagger,
         cluster_field: ColumnName,
         model: CurveFitter,
         regime_transmission: Optional[FreqString]=None,
         x_date: bool=False
-) -> Tuple[DictOfSeries, BaseFlagger]:
->>>>>>> 589922d6
+) -> Tuple[DictOfSeries, Flagger]:
     """
     Function fits the passed model to the different regimes in data[field] and tries to correct
     those values, that have assigned a negative label by data[cluster_field].
@@ -593,28 +547,17 @@
 
 
 @register(masking='all', module="drift")
-<<<<<<< HEAD
-def correctOffset(data: DictOfSeries, field: str, flagger: Flagger,
-                  max_mean_jump: float,
-                  normal_spread: float,
-                  search_winsz: str,
-                  min_periods: int,
-                  regime_transmission: Optional[str]=None,
-                  **kwargs
-                  ) -> Tuple[DictOfSeries, Flagger]:
-=======
 def correctOffset(
         data: DictOfSeries,
         field: ColumnName,
-        flagger: BaseFlagger,
+        flagger: Flagger,
         max_mean_jump: float,
         normal_spread: float,
         search_winsz: FreqString,
         min_periods: int,
         regime_transmission: Optional[FreqString]=None,
         **kwargs
-) -> Tuple[DictOfSeries, BaseFlagger]:
->>>>>>> 589922d6
+) -> Tuple[DictOfSeries, Flagger]:
     """
 
     Parameters
@@ -700,27 +643,17 @@
 
 
 @register(masking='all', module="drift")
-<<<<<<< HEAD
-def flagRegimeAnomaly(data: DictOfSeries, field: str, flagger: Flagger,
-                      cluster_field: str,
-                      norm_spread: float,
-                      linkage_method: Literal["single", "complete", "average", "weighted", "centroid", "median", "ward"]="single",
-                      metric: Callable[[np.array, np.array], float]=lambda x, y: np.abs(np.nanmean(x) - np.nanmean(y)),
-                      norm_frac: float=0.5,
-                      **kwargs) -> Tuple[DictOfSeries, Flagger]:
-=======
 def flagRegimeAnomaly(
         data: DictOfSeries,
         field: ColumnName,
-        flagger: BaseFlagger,
+        flagger: Flagger,
         cluster_field: ColumnName,
         norm_spread: float,
         linkage_method: LinkageString="single",
         metric: Callable[[np.ndarray, np.ndarray], float]=lambda x, y: np.abs(np.nanmean(x) - np.nanmean(y)),
         norm_frac: float=0.5,
         **kwargs
-) -> Tuple[DictOfSeries, BaseFlagger]:
->>>>>>> 589922d6
+) -> Tuple[DictOfSeries, Flagger]:
     """
     A function to flag values belonging to an anomalous regime regarding modelling regimes of field.
 
@@ -775,21 +708,10 @@
 
 
 @register(masking='all', module="drift")
-<<<<<<< HEAD
-def assignRegimeAnomaly(data: DictOfSeries, field: str, flagger: Flagger,
-                        cluster_field: str,
-                        norm_spread: float,
-                        linkage_method: Literal["single", "complete", "average", "weighted", "centroid", "median", "ward"]="single",
-                        metric: Callable[[np.array, np.array], float]=lambda x, y: np.abs(np.nanmean(x) - np.nanmean(y)),
-                        norm_frac: float=0.5,
-                        set_cluster: bool=True,
-                        set_flags: bool=False,
-                        **kwargs) -> Tuple[DictOfSeries, Flagger]:
-=======
 def assignRegimeAnomaly(
         data: DictOfSeries,
         field: ColumnName,
-        flagger: BaseFlagger,
+        flagger: Flagger,
         cluster_field: ColumnName,
         norm_spread: float,
         linkage_method: LinkageString="single",
@@ -798,8 +720,7 @@
         set_cluster: bool=True,
         set_flags: bool=False,
         **kwargs
-) -> Tuple[DictOfSeries, BaseFlagger]:
->>>>>>> 589922d6
+) -> Tuple[DictOfSeries, Flagger]:
     """
     A function to detect values belonging to an anomalous regime regarding modelling regimes of field.
 
