--- conflicted
+++ resolved
@@ -1,14 +1,9 @@
 #! /usr/bin/env python
 # -*- coding: utf-8 -*-
-<<<<<<< HEAD
-
-from typing import Union, Tuple, Sequence, Callable, Optional
-=======
 from __future__ import annotations
 
 import functools
 from typing import Optional, Tuple, Sequence, Callable, Optional
->>>>>>> 829500fc
 from typing_extensions import Literal
 
 import numpy as np
@@ -406,11 +401,7 @@
     field: str,
     flags: Flags,
     maintenance_field: str,
-<<<<<<< HEAD
-    model: Union[Callable[..., float], Literal["linear", "exponential"]],
-=======
     model: Callable[..., float] | Literal["linear", "exponential"],
->>>>>>> 829500fc
     cal_range: int = 5,
     **kwargs,
 ) -> Tuple[DictOfSeries, Flags]:
@@ -495,13 +486,10 @@
     """
     # extract model func:
     if isinstance(model, str):
-<<<<<<< HEAD
-=======
         if model not in MODELDICT:
             raise ValueError(
                 f"invalid model '{model}', choose one of '{MODELDICT.keys()}'"
             )
->>>>>>> 829500fc
         model = MODELDICT[model]
 
     # 1: extract fit intervals:
