--- conflicted
+++ resolved
@@ -1,14 +1,9 @@
 #! /usr/bin/env python
 # -*- coding: utf-8 -*-
-<<<<<<< HEAD
-
-from typing import Union, Tuple, Sequence, Callable, Optional
-=======
 from __future__ import annotations
 
 import functools
 from typing import Optional, Tuple, Sequence, Callable, Optional
->>>>>>> aa3544b1
 from typing_extensions import Literal
 
 import numpy as np
@@ -26,11 +21,7 @@
 from saqc.funcs.tools import dropField, copyField
 
 from saqc.lib.tools import detectDeviants, toSequence, filterKwargs
-<<<<<<< HEAD
-from saqc.lib.types import FreqString, CurveFitter
-=======
 from saqc.lib.types import CurveFitter
->>>>>>> aa3544b1
 from saqc.lib.ts_operators import linearDriftModel, expDriftModel
 
 
@@ -409,11 +400,7 @@
     field: str,
     flags: Flags,
     maintenance_field: str,
-<<<<<<< HEAD
-    model: Union[Callable[..., float], Literal["linear", "exponential"]],
-=======
     model: Callable[..., float] | Literal["linear", "exponential"],
->>>>>>> aa3544b1
     cal_range: int = 5,
     **kwargs,
 ) -> Tuple[DictOfSeries, Flags]:
@@ -498,13 +485,10 @@
     """
     # extract model func:
     if isinstance(model, str):
-<<<<<<< HEAD
-=======
         if model not in MODELDICT:
             raise ValueError(
                 f"invalid model '{model}', choose one of '{MODELDICT.keys()}'"
             )
->>>>>>> aa3544b1
         model = MODELDICT[model]
 
     # 1: extract fit intervals:
@@ -674,11 +658,7 @@
     spread: float,
     window: str,
     min_periods: int,
-<<<<<<< HEAD
-    tolerance: Optional[FreqString] = None,
-=======
     tolerance: Optional[str] = None,
->>>>>>> aa3544b1
     **kwargs,
 ) -> Tuple[DictOfSeries, Flags]:
     """
