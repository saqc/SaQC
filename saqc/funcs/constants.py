#! /usr/bin/env python
# -*- coding: utf-8 -*-

from operator import mod
from typing import Tuple

import numpy as np
import pandas as pd

from dios import DictOfSeries

from saqc.constants import *
from saqc.core import register, Flags
from saqc.lib.ts_operators import varQC
from saqc.lib.tools import customRoller, getFreqDelta
from saqc.lib.types import FreqString, ColumnName


@register(masking='field', module="constants")
def flagConstants(
        data: DictOfSeries,
        field: ColumnName,
<<<<<<< HEAD
        flagger: BaseFlagger,
        thresh: float,
        window: FreqString,
        **kwargs
) -> Tuple[DictOfSeries, BaseFlagger]:
=======
        flags: Flags,
        thresh: float,
        window: FreqString,
        flag: float = BAD,
        **kwargs
) -> Tuple[DictOfSeries, Flags]:
>>>>>>> e8f9fce8
    """
    This functions flags plateaus/series of constant values of length `window` if
    their maximum total change is smaller than thresh.

    Function flags plateaus/series of constant values. Any interval of values y(t),..y(t+n) is flagged, if:

    (1) n > `window`
    (2) |(y(t + i) - (t + j)| < `thresh`, for all i,j in [0, 1, ..., n]

    Flag values are (semi-)constant.

    Parameters
    ----------
    data : dios.DictOfSeries
        A dictionary of pandas.Series, holding all the data.
    field : str
        Name of the column, holding the data-to-be-flagged.
    flags : saqc.Flags
        Container to store quality flags to data.
    thresh : float
        Upper bound for the maximum total change of an interval to be flagged constant.
    window : str
        Lower bound for the size of an interval to be flagged constant.
    flag : float, default BAD
        flag to set.

    Returns
    -------
    data : dios.DictOfSeries
        A dictionary of pandas.Series, holding all the data.
    flags : saqc.Flags
        The flags object, holding flags and additional informations related to `data`.
        Flags values may have changed, relatively to the flags input.
    """
    if not isinstance(window, str):
        raise TypeError('window must be offset string.')
    d = data[field]

    # min_periods=2 ensures that at least two non-nan values are present
    # in each window and also min() == max() == d[i] is not possible.
    kws = dict(window=window, min_periods=2, expand=False)

    # find all consecutive constant values in one direction...
    r = customRoller(d, **kws)
    m1 = r.max() - r.min() <= thresh
    # and in the other
    r = customRoller(d, forward=True, **kws)
    m2 = r.max() - r.min() <= thresh
    mask = m1 | m2

    flags[mask, field] = flag
    return data, flags


@register(masking='field', module="constants")
def flagByVariance(
        data: DictOfSeries,
        field: ColumnName,
<<<<<<< HEAD
        flagger: BaseFlagger,
        window: FreqString="12h",
        thresh: float=0.0005,
        max_missing: int=None,
        max_consec_missing: int=None,
        **kwargs
) -> Tuple[DictOfSeries, BaseFlagger]:

=======
        flags: Flags,
        window: FreqString = "12h",
        thresh: float = 0.0005,
        max_missing: int = None,
        max_consec_missing: int = None,
        flag: float = BAD,
        **kwargs
) -> Tuple[DictOfSeries, Flags]:
>>>>>>> e8f9fce8
    """
    Function flags plateaus/series of constant values. Any interval of values y(t),..y(t+n) is flagged, if:

    (1) n > `window`
    (2) variance(y(t),...,y(t+n) < `thresh`

    Parameters
    ----------
    data : dios.DictOfSeries
        A dictionary of pandas.Series, holding all the data.
    field : str
        The fieldname of the column, holding the data-to-be-flagged.
    flags : saqc.Flags
        Container to store quality flags to data.
    window : str
        Only intervals of minimum size "window" have the chance to get flagged as constant intervals
    thresh : float
        The upper bound, the variance of an interval must not exceed, if the interval wants to be flagged a plateau.
    max_missing : {None, int}, default None
        Maximum number of nan values tolerated in an interval, for retrieving a valid
        variance from it. (Intervals with a number of nans exceeding "max_missing"
        have no chance to get flagged a plateau!)
    max_consec_missing : {None, int}, default None
        Maximum number of consecutive nan values allowed in an interval to retrieve a
        valid  variance from it. (Intervals with a number of nans exceeding
        "max_consec_missing" have no chance to get flagged a plateau!)
    flag : float, default BAD
        flag to set.

    Returns
    -------
    data : dios.DictOfSeries
        A dictionary of pandas.Series, holding all the data.
    flags : saqc.Flags
        The flags object, holding flags and additional informations related to `data`.
        Flags values may have changed, relatively to the flags input.
    """
    dataseries = data[field]

    delta = getFreqDelta(dataseries.index)
    if not delta:
        raise IndexError('Timeseries irregularly sampled!')

    if max_missing is None:
        max_missing = np.inf

    if max_consec_missing is None:
        max_consec_missing = np.inf

    min_periods = int(np.ceil(pd.Timedelta(window) / pd.Timedelta(delta)))

    def var_below_thresh(s: pd.Series):
        if varQC(s, max_missing, max_consec_missing) <= thresh:
            return True
        return np.nan

    rolling = dataseries.rolling(window=window, min_periods=min_periods)
    plateaus = rolling.apply(var_below_thresh, raw=False)

    # are there any candidates for beeing flagged plateau-ish
    if plateaus.sum() == 0:
        return data, flags

    plateaus.fillna(method="bfill", limit=min_periods - 1, inplace=True)

    # result:
    plateaus = (plateaus[plateaus == 1.0]).index

    flags[plateaus, field] = flag
    return data, flags<|MERGE_RESOLUTION|>--- conflicted
+++ resolved
@@ -20,20 +20,12 @@
 def flagConstants(
         data: DictOfSeries,
         field: ColumnName,
-<<<<<<< HEAD
-        flagger: BaseFlagger,
-        thresh: float,
-        window: FreqString,
-        **kwargs
-) -> Tuple[DictOfSeries, BaseFlagger]:
-=======
         flags: Flags,
         thresh: float,
         window: FreqString,
         flag: float = BAD,
         **kwargs
 ) -> Tuple[DictOfSeries, Flags]:
->>>>>>> e8f9fce8
     """
     This functions flags plateaus/series of constant values of length `window` if
     their maximum total change is smaller than thresh.
@@ -92,16 +84,6 @@
 def flagByVariance(
         data: DictOfSeries,
         field: ColumnName,
-<<<<<<< HEAD
-        flagger: BaseFlagger,
-        window: FreqString="12h",
-        thresh: float=0.0005,
-        max_missing: int=None,
-        max_consec_missing: int=None,
-        **kwargs
-) -> Tuple[DictOfSeries, BaseFlagger]:
-
-=======
         flags: Flags,
         window: FreqString = "12h",
         thresh: float = 0.0005,
@@ -110,7 +92,6 @@
         flag: float = BAD,
         **kwargs
 ) -> Tuple[DictOfSeries, Flags]:
->>>>>>> e8f9fce8
     """
     Function flags plateaus/series of constant values. Any interval of values y(t),..y(t+n) is flagged, if:
 
