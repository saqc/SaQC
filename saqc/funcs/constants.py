#! /usr/bin/env python
# -*- coding: utf-8 -*-

from operator import mod
from typing import Tuple

import numpy as np
import pandas as pd

from dios import DictOfSeries

from saqc.core.register import register
from saqc.flagger import Flagger
from saqc.lib.ts_operators import varQC
from saqc.lib.tools import customRoller, getFreqDelta
from saqc.lib.types import FreqString, ColumnName


@register(masking='field', module="constants")
<<<<<<< HEAD
def flagConstants(data: DictOfSeries, field: str, flagger: Flagger, thresh: float, window: str, **kwargs) -> Tuple[DictOfSeries, Flagger]:
=======
def flagConstants(
        data: DictOfSeries,
        field: ColumnName,
        flagger: BaseFlagger,
        thresh: float,
        window: FreqString,
        **kwargs
) -> Tuple[DictOfSeries, BaseFlagger]:
>>>>>>> 589922d6
    """
    This functions flags plateaus/series of constant values of length `window` if
    their maximum total change is smaller than thresh.

    Function flags plateaus/series of constant values. Any interval of values y(t),..y(t+n) is flagged, if:

    (1) n > `window`
    (2) |(y(t + i) - (t + j)| < `thresh`, for all i,j in [0, 1, ..., n]

    Flag values are (semi-)constant.

    Parameters
    ----------
    data : dios.DictOfSeries
        A dictionary of pandas.Series, holding all the data.
    field : str
        The fieldname of the column, holding the data-to-be-flagged.
    flagger : saqc.flagger.Flagger
        A flagger object, holding flags and additional Informations related to `data`.
    thresh : float
        Upper bound for the maximum total change of an interval to be flagged constant.
    window : str
        Lower bound for the size of an interval to be flagged constant.

    Returns
    -------
    data : dios.DictOfSeries
        A dictionary of pandas.Series, holding all the data.
    flagger : saqc.flagger.Flagger
        The flagger object, holding flags and additional informations related to `data`.
        Flags values may have changed, relatively to the flagger input.
    """

    d = data[field]
    if not isinstance(window, str):
        raise TypeError('window must be offset string.')

    # min_periods=2 ensures that at least two non-nan values are present
    # in each window and also min() == max() == d[i] is not possible.
    kws = dict(window=window, min_periods=2, expand=False)

    # find all consecutive constant values in one direction...
    r = customRoller(d, **kws)
    m1 = r.max() - r.min() <= thresh
    # and in the other
    r = customRoller(d, forward=True, **kws)
    m2 = r.max() - r.min() <= thresh
    mask = m1 | m2

    flagger = flagger.setFlags(field, mask, **kwargs)
    return data, flagger


@register(masking='field', module="constants")
def flagByVariance(
<<<<<<< HEAD
        data: DictOfSeries, field: str, flagger: Flagger,
        window: str="12h", thresh: float=0.0005,
        max_missing: int=None, max_consec_missing: int=None, **kwargs
) -> Tuple[DictOfSeries, Flagger]:
=======
        data: DictOfSeries,
        field: ColumnName,
        flagger: BaseFlagger,
        window: FreqString="12h",
        thresh: float=0.0005,
        max_missing: int=None,
        max_consec_missing: int=None,
        **kwargs
) -> Tuple[DictOfSeries, BaseFlagger]:
>>>>>>> 589922d6

    """
    Function flags plateaus/series of constant values. Any interval of values y(t),..y(t+n) is flagged, if:

    (1) n > `window`
    (2) variance(y(t),...,y(t+n) < `thresh`

    Parameters
    ----------
    data : dios.DictOfSeries
        A dictionary of pandas.Series, holding all the data.
    field : str
        The fieldname of the column, holding the data-to-be-flagged.
    flagger : saqc.flagger.Flagger
        A flagger object, holding flags and additional Informations related to `data`.
    window : str
        Only intervals of minimum size "window" have the chance to get flagged as constant intervals
    thresh : float
        The upper bound, the variance of an interval must not exceed, if the interval wants to be flagged a plateau.
    max_missing : {None, int}, default None
        Maximum number of nan values tolerated in an interval, for retrieving a valid
        variance from it. (Intervals with a number of nans exceeding "max_missing"
        have no chance to get flagged a plateau!)
    max_consec_missing : {None, int}, default None
        Maximum number of consecutive nan values allowed in an interval to retrieve a
        valid  variance from it. (Intervals with a number of nans exceeding
        "max_consec_missing" have no chance to get flagged a plateau!)

    Returns
    -------
    data : dios.DictOfSeries
        A dictionary of pandas.Series, holding all the data.
    flagger : saqc.flagger.Flagger
        The flagger object, holding flags and additional informations related to `data`.
        Flags values may have changed, relatively to the flagger input.
    """

    dataseries = data[field]
    data_rate = getFreqDelta(dataseries.index)

    if not data_rate:
        raise IndexError('Timeseries irregularly sampled!')
    if max_missing is None:
        max_missing = np.inf
    if max_consec_missing is None:
        max_consec_missing = np.inf
    min_periods = int(np.ceil(pd.Timedelta(window) / pd.Timedelta(data_rate)))

    plateaus = dataseries.rolling(window=window, min_periods=min_periods).apply(
        lambda x: True if varQC(x, max_missing, max_consec_missing) <= thresh else np.nan, raw=False,
    )

    # are there any candidates for beeing flagged plateau-ish
    if plateaus.sum() == 0:
        return data, flagger

    plateaus.fillna(method="bfill", limit=min_periods - 1, inplace=True)

    # result:
    plateaus = (plateaus[plateaus == 1.0]).index

    flagger = flagger.setFlags(field, plateaus, **kwargs)
    return data, flagger<|MERGE_RESOLUTION|>--- conflicted
+++ resolved
@@ -17,18 +17,14 @@
 
 
 @register(masking='field', module="constants")
-<<<<<<< HEAD
-def flagConstants(data: DictOfSeries, field: str, flagger: Flagger, thresh: float, window: str, **kwargs) -> Tuple[DictOfSeries, Flagger]:
-=======
 def flagConstants(
         data: DictOfSeries,
         field: ColumnName,
-        flagger: BaseFlagger,
+        flagger: Flagger,
         thresh: float,
         window: FreqString,
         **kwargs
-) -> Tuple[DictOfSeries, BaseFlagger]:
->>>>>>> 589922d6
+) -> Tuple[DictOfSeries, Flagger]:
     """
     This functions flags plateaus/series of constant values of length `window` if
     their maximum total change is smaller than thresh.
@@ -84,22 +80,15 @@
 
 @register(masking='field', module="constants")
 def flagByVariance(
-<<<<<<< HEAD
-        data: DictOfSeries, field: str, flagger: Flagger,
-        window: str="12h", thresh: float=0.0005,
-        max_missing: int=None, max_consec_missing: int=None, **kwargs
-) -> Tuple[DictOfSeries, Flagger]:
-=======
         data: DictOfSeries,
         field: ColumnName,
-        flagger: BaseFlagger,
+        flagger: Flagger,
         window: FreqString="12h",
         thresh: float=0.0005,
         max_missing: int=None,
         max_consec_missing: int=None,
         **kwargs
-) -> Tuple[DictOfSeries, BaseFlagger]:
->>>>>>> 589922d6
+) -> Tuple[DictOfSeries, Flagger]:
 
     """
     Function flags plateaus/series of constant values. Any interval of values y(t),..y(t+n) is flagged, if:
