--- conflicted
+++ resolved
@@ -314,23 +314,6 @@
         method :
             Interpolation technique to use. One of:
 
-<<<<<<< HEAD
-            * 'nshift': shift grid points to the nearest time stamp in the range = +/- 0.5 * ``window``
-            * 'bshift' : shift grid points to the first succeeding time stamp (if any)
-            * 'fshift' : shift grid points to the last preceeding time stamp (if any)
-            * ‘linear’: Ignore the index and treat the values as equally spaced.
-            * 'time', ‘index’, ‘values’: Use the actual numerical values of the index.
-            * ‘pad’: Fill in NaNs using existing values.
-            * ‘nearest’, ‘zero’, ‘slinear’, ‘quadratic’, ‘cubic’, ‘spline’, ‘barycentric’, ‘polynomial’:
-                 Passed to scipy.interpolate.interp1d. These methods use the numerical values of the index.
-                 Both ‘polynomial’ and ‘spline’ require that you also specify an order (int), e.g.
-                 ``qc.interpolate(method='polynomial', order=5)``.
-            * ‘krogh’, ‘spline’, ‘pchip’, ‘akima’, ‘cubicspline’:
-                 Wrappers around the SciPy interpolation methods of similar names.
-            * ‘from_derivatives’: Refers to scipy.interpolate.BPoly.from_derivatives
-
-        order:
-=======
             * ``'nshift'``: shift grid points to the nearest time stamp in the range = +/- 0.5 * ``freq``
             * ``'bshift'``: shift grid points to the first succeeding time stamp (if any)
             * ``'fshift'``: shift grid points to the last preceeding time stamp (if any)
@@ -345,7 +328,6 @@
             * ``'from_derivatives'``: Refers to ``scipy.interpolate.BPoly.from_derivatives``
 
         order :
->>>>>>> 6ee49c06
             Order of the interpolation method, ignored if not supported by the chosen ``method``
 
         extrapolate :
@@ -430,13 +412,8 @@
             If your selected interpolation method can be performed at different 'orders' - here you pass the desired
             order.
 
-<<<<<<< HEAD
-        limit : int, optional
-            Upper limit of missing index values (with respect to `window`) to fill. The limit can either be expressed
-=======
         limit :
             Upper limit of missing index values (with respect to ``freq``) to fill. The limit can either be expressed
->>>>>>> 6ee49c06
             as the number of consecutive missing values (integer) or temporal extension of the gaps to be filled
             (Offset String).
             If ``None`` is passed, no limit is set.
@@ -541,17 +518,10 @@
         * 'bshift' : shift grid points to the first succeeding time stamp (if any)
         * 'fshift' : shift grid points to the last preceeding time stamp (if any)
 
-<<<<<<< HEAD
-    freq_check : {None, 'check', 'auto'}, default None
-        * ``None`` : do not validate the ``window`` string.
-        * 'check' : check ``window`` against an frequency estimation, produces a warning in case of miss matches.
-        * 'auto' : estimate frequency, `window` is ignored.
-=======
     freq_check :
         * ``None`` : do not validate the ``freq`` string.
         * 'check' : check ``freq`` against an frequency estimation, produces a warning in case of miss matches.
         * 'auto' : estimate frequency, `freq` is ignored.
->>>>>>> 6ee49c06
 
     Returns
     -------
