#! /usr/bin/env python
# -*- coding: utf-8 -*-


import numpy as np
import pandas as pd
from scipy.signal import savgol_filter
from scipy.stats import zscore
from scipy.optimize import curve_fit
from saqc.core.register import register
import numpy.polynomial.polynomial as poly
import numba
import saqc.lib.ts_operators as ts_ops
from saqc.lib.tools import (
    retrieveTrustworthyOriginal,
    offset2seconds,
    slidingWindowIndices,
    findIndex,
    toSequence
)
from outliers import smirnov_grubbs

<<<<<<< HEAD
def _stray(val_frame, partition_freq=None, partition_min=0, scoring_method='kNNMaxGap', n_neighbors=10, iter_start=0.5,
           alpha=0.05, trafo=lambda x: x):
=======

def _stray(
    val_frame,
    partition_freq=None,
    partition_min=0,
    scoring_method="kNNMaxGap",
    n_neighbors=10,
    iter_start=0.5,
    alpha=0.05,
):
>>>>>>> 74082f94

    kNNfunc = getattr(ts_ops, scoring_method)
    # partitioning
    if not partition_freq:
        partition_freq = val_frame.shape[0]

    if isinstance(partition_freq, str):
        partitions = val_frame.groupby(pd.Grouper(freq=partition_freq))
    else:
        grouper_series = pd.Series(data=np.arange(0, val_frame.shape[0]), index=val_frame.index)
        grouper_series = grouper_series.transform(lambda x: int(np.floor(x / partition_freq)))
        partitions = val_frame.groupby(grouper_series)

    # calculate flags for every partition
    to_flag = []
    for _, partition in partitions:
        if partition.empty | (partition.shape[0] < partition_min):
            continue
        partition = partition.apply(trafo)
        sample_size = partition.shape[0]
        nn_neighbors = min(n_neighbors, max(sample_size, 2))
        resids = kNNfunc(partition.values, n_neighbors=nn_neighbors - 1, algorithm="ball_tree")
        sorted_i = resids.argsort()
        resids = resids[sorted_i]
        gaps = np.append(0, np.diff(resids))

        tail_size = int(max(min(50, np.floor(sample_size / 4)), 2))
        tail_indices = np.arange(2, tail_size + 1)
        i_start = int(max(np.floor(sample_size * iter_start), 1) + 1)
        ghat = np.array([np.nan] * sample_size)
        for i in range(i_start - 1, sample_size):
            ghat[i] = sum((tail_indices / (tail_size - 1)) * gaps[i - tail_indices + 1])

        log_alpha = np.log(1 / alpha)
        for iter_index in range(i_start - 1, sample_size):
            if gaps[iter_index] > log_alpha * ghat[iter_index]:
                break

        to_flag = np.append(to_flag, list(partition.index[sorted_i[iter_index:]]))

    return to_flag


def _expFit(val_frame, scoring_method="kNNMaxGap", n_neighbors=10, iter_start=0.5, alpha=0.05, bin_frac=10):

    kNNfunc = getattr(ts_ops, scoring_method)
    resids = kNNfunc(val_frame.values, n_neighbors=n_neighbors, algorithm="ball_tree")
    data_len = resids.shape[0]

    # sorting
    sorted_i = resids.argsort()
    resids = resids[sorted_i]
    iter_index = int(np.floor(resids.size * iter_start))
    # initialize condition variables:
    crit_val = np.inf
    test_val = 0
    neg_log_alpha = -np.log(alpha)

    # define exponential dist density function:
    def fit_function(x, lambd):
        return lambd * np.exp(-lambd * x)

    # initialise sampling bins
    if isinstance(bin_frac, int):
        binz = np.linspace(resids[0], resids[-1], 10 * int(np.ceil(data_len / bin_frac)))
    elif bin_frac in ["auto", "fd", "doane", "scott", "stone", "rice", "sturges", "sqrt"]:
        binz = np.histogram_bin_edges(resids, bins=bin_frac)
    else:
        raise ValueError("Cant interpret {} as an binning technique.".format(bin_frac))

    binzenters = np.array([0.5 * (binz[i] + binz[i + 1]) for i in range(len(binz) - 1)])
    # inititialize full histogram:
    full_hist, binz = np.histogram(resids, bins=binz)
    # check if start index is sufficiently high (pointing at resids value beyond histogram maximum at least):
    hist_argmax = full_hist.argmax()

    if hist_argmax >= findIndex(binz, resids[iter_index - 1], 0):
        raise ValueError(
            "Either the data histogram is too strangely shaped for oddWater OD detection - "
            "or a too low value for 'iter_start' was passed "
            "(iter_start better be much greater 0.5)"
        )
    # GO!
    iter_max_bin_index = findIndex(binz, resids[iter_index - 1], 0)
    upper_tail_index = int(np.floor(0.5 * hist_argmax + 0.5 * iter_max_bin_index))
    resids_tail_index = findIndex(resids, binz[upper_tail_index], 0)
    upper_tail_hist, bins = np.histogram(
        resids[resids_tail_index:iter_index], bins=binz[upper_tail_index : iter_max_bin_index + 1]
    )

    while (test_val < crit_val) & (iter_index < resids.size - 1):
        iter_index += 1
        new_iter_max_bin_index = findIndex(binz, resids[iter_index - 1], 0)
        # following if/else block "manually" expands the data histogram and circumvents calculation of the complete
        # histogram in any new iteration.
        if new_iter_max_bin_index == iter_max_bin_index:
            upper_tail_hist[-1] += 1
        else:
            upper_tail_hist = np.append(upper_tail_hist, np.zeros([new_iter_max_bin_index - iter_max_bin_index]))
            upper_tail_hist[-1] += 1
            iter_max_bin_index = new_iter_max_bin_index
            upper_tail_index_new = int(np.floor(0.5 * hist_argmax + 0.5 * iter_max_bin_index))
            upper_tail_hist = upper_tail_hist[upper_tail_index_new - upper_tail_index :]
            upper_tail_index = upper_tail_index_new

        # fitting
        lambdA, _ = curve_fit(
            fit_function,
            xdata=binzenters[upper_tail_index:iter_max_bin_index],
            ydata=upper_tail_hist,
            p0=[-np.log(alpha / resids[iter_index])],
        )

        crit_val = neg_log_alpha / lambdA
        test_val = resids[iter_index]

    return val_frame.index[sorted_i[iter_index:]]


<<<<<<< HEAD

def _reduceMVflags(val_frame, fields, flagger, to_flag_frame, reduction_range,
                   reduction_drop_flagged=False, reduction_thresh=3.5, reduction_min_periods=1):
=======
def _reduceMVflags(
    val_frame, fields, flagger, to_flag_frame, reduction_range, reduction_drop_flagged=False, reduction_thresh=3.5
):
>>>>>>> 74082f94
    to_flag_frame[:] = False
    to_flag_index = to_flag_frame.index
    for var in fields:
        for index in enumerate(to_flag_index):
            index_slice = slice(index[1] - pd.Timedelta(reduction_range), index[1] + pd.Timedelta(reduction_range))

            test_slice = val_frame[var][index_slice].dropna()
            # check, wheather value under test is sufficiently centered:
            first_valid = test_slice.first_valid_index()
            last_valid = test_slice.last_valid_index()
            min_range = pd.Timedelta(reduction_range)/4
            polydeg = 2
            if ((pd.Timedelta(index[1] - first_valid) < min_range) |
                (pd.Timedelta(last_valid - index[1]) < min_range)):
                polydeg = 0
            if reduction_drop_flagged:
<<<<<<< HEAD
                test_slice = test_slice.drop(to_flag_index, errors='ignore')
            if test_slice.shape[0] >= reduction_min_periods:
                x = (test_slice.index.values.astype(float))
                x_0 = x[0]
                x = (x - x_0)/10**12
                polyfitted = poly.polyfit(y=test_slice.values, x=x, deg=polydeg)
                testval = poly.polyval((float(index[1].to_numpy()) - x_0)/10**12, polyfitted)
=======
                test_slice = test_slice.drop(to_flag_index, errors="ignore")
            if not test_slice.empty:
                x = test_slice.index.values.astype(float)
                x_0 = x[0]
                x = (x - x_0) / 10 ** 12
                polyfitted = poly.polyfit(y=test_slice.values, x=x, deg=2)
                testval = poly.polyval((float(index[1].to_numpy()) - x_0) / 10 ** 12, polyfitted)
>>>>>>> 74082f94
                testval = val_frame[var][index[1]] - testval
                resids = test_slice.values - poly.polyval(x, polyfitted)
                med_resids = np.median(resids)
                MAD = np.median(np.abs(resids - med_resids))
                crit_val = 0.6745 * (abs(med_resids - testval)) / MAD
                if crit_val > reduction_thresh:
                    to_flag_frame.loc[index[1], var] = True
            else:
                to_flag_frame.loc[index[1], var] = True

    return to_flag_frame


@register
<<<<<<< HEAD
def spikes_flagMultivarScores(data, field, flagger, fields, trafo=np.log, alpha=0.05, n_neighbors=10,
                              scoring_method='kNNMaxGap', iter_start=0.5, threshing='stray',
                              expfit_binning='auto', stray_partition=None, stray_partition_min=0,
                              post_reduction=None, reduction_range=None, reduction_drop_flagged=False,
                              reduction_thresh=3.5, reduction_min_periods=1, **kwargs):

=======
def spikes_flagMultivarScores(
    data,
    field,
    flagger,
    fields,
    trafo=np.log,
    alpha=0.05,
    n_neighbors=10,
    scoring_method="kNNMaxGap",
    iter_start=0.5,
    threshing="stray",
    expfit_binning="auto",
    stray_partition=None,
    stray_partition_min=0,
    post_reduction=None,
    reduction_range=None,
    reduction_drop_flagged=False,
    reduction_thresh=3.5,
    **kwargs,
):
>>>>>>> 74082f94

    # data fransformation/extraction
    data = data.copy()
    fields = toSequence(fields)
    val_frame = data[fields]
    val_frame = val_frame.loc[val_frame.index_of("shared")].to_df()
    val_frame.dropna(inplace=True)
<<<<<<< HEAD
    if val_frame.empty:
        return data, flagger

    if threshing == 'stray':
        to_flag_index = _stray(val_frame,
                               partition_freq=stray_partition,
                               partition_min=stray_partition_min,
                               scoring_method=scoring_method,
                               n_neighbors=n_neighbors,
                               iter_start=iter_start,
                               trafo=trafo)

    else:
        val_frame = val_frame.apply(trafo)
        to_flag_index = _expFit(val_frame,
                                scoring_method=scoring_method,
                                n_neighbors=n_neighbors,
                                iter_start=iter_start,
                                alpha=alpha,
                                bin_frac=expfit_binning)

    to_flag_frame = pd.DataFrame({var_name: True for var_name in fields}, index=to_flag_index)
    if post_reduction:
        val_frame = data[toSequence(fields)].to_df()
        to_flag_frame = _reduceMVflags(val_frame, fields, flagger, to_flag_frame, reduction_range,
                                       reduction_drop_flagged=reduction_drop_flagged,
                                       reduction_thresh=reduction_thresh,
                                       reduction_min_periods=reduction_min_periods)
=======
    val_frame = val_frame.apply(trafo)

    if threshing == "stray":
        to_flag_index = _stray(
            val_frame,
            partition_freq=stray_partition,
            partition_min=stray_partition_min,
            scoring_method=scoring_method,
            n_neighbors=n_neighbors,
            iter_start=iter_start,
        )

    else:
        to_flag_index = _expFit(
            val_frame,
            scoring_method=scoring_method,
            n_neighbors=n_neighbors,
            iter_start=iter_start,
            alpha=alpha,
            bin_frac=expfit_binning,
        )

    to_flag_frame = pd.DataFrame({var_name: True for var_name in fields}, index=to_flag_index)
    if post_reduction:
        to_flag_frame = _reduceMVflags(
            val_frame,
            fields,
            flagger,
            to_flag_frame,
            reduction_range,
            reduction_drop_flagged=reduction_drop_flagged,
            reduction_thresh=reduction_thresh,
        )
>>>>>>> 74082f94

    for var in fields:
        to_flag_ind = to_flag_frame.loc[:, var]
        to_flag_ind = to_flag_ind[to_flag_ind].index
        flagger = flagger.setFlags(var, to_flag_ind, **kwargs)

    return data, flagger


@register
def spikes_flagRaise(
    data,
    field,
    flagger,
    thresh,
    raise_window,
    intended_freq,
    average_window=None,
    mean_raise_factor=2,
    min_slope=None,
    min_slope_weight=0.8,
    numba_boost=True,
    **kwargs,
):

    # NOTE1: this implementation accounts for the case of "pseudo" spikes that result from checking against outliers
    # NOTE2: the test is designed to work on raw data as well as on regularized
    #
    # See saqc documentation at:
    # https://git.ufz.de/rdm-software/saqc/blob/develop/docs/funcs/SpikeDetection.md
    # for more details

    # prepare input args
    dataseries = data[field].dropna()
    raise_window = pd.Timedelta(raise_window)
    intended_freq = pd.Timedelta(intended_freq)
    if min_slope is not None:
        min_slope = np.abs(min_slope)

    if average_window is None:
        average_window = 1.5 * pd.Timedelta(raise_window)

    if thresh < 0:
        dataseries *= -1
        thresh *= -1

    def raise_check(x, thresh):
        test_set = x[-1] - x[0:-1]
        max_val = np.max(test_set)
        if max_val >= thresh:
            return max_val
        else:
            return np.nan

    def custom_rolling_mean(x):
        return np.sum(x[:-1])

    # get invalid-raise/drop mask:
    raise_series = dataseries.rolling(raise_window, min_periods=2, closed="both")

    if numba_boost:
        raise_check = numba.jit(raise_check, nopython=True)
        raise_series = raise_series.apply(raise_check, args=(thresh,), raw=True, engine="numba")
    else:
        raise_series = raise_series.apply(raise_check, args=(thresh,), raw=True)

    if raise_series.isna().all():
        return data, flagger

    # "unflag" values of unsifficient deviation to theire predecessors
    if min_slope is not None:
        w_mask = (
            pd.Series(dataseries.index).diff().dt.total_seconds() / intended_freq.total_seconds()
        ) > min_slope_weight
        slope_mask = np.abs(dataseries.diff()) < min_slope
        to_unflag = raise_series.notna() & w_mask.values & slope_mask
        raise_series[to_unflag] = np.nan

    # calculate and apply the weighted mean weights (pseudo-harmonization):
    weights = (
        pd.Series(dataseries.index).diff(periods=2).shift(-1).dt.total_seconds() / intended_freq.total_seconds() / 2
    )

    weights.iloc[0] = 0.5 + (dataseries.index[1] - dataseries.index[0]).total_seconds() / (
        intended_freq.total_seconds() * 2
    )

    weights.iloc[-1] = 0.5 + (dataseries.index[-1] - dataseries.index[-2]).total_seconds() / (
        intended_freq.total_seconds() * 2
    )

    weights[weights > 1.5] = 1.5
    weights.index = dataseries.index
    weighted_data = dataseries.mul(weights)

    # rolling weighted mean calculation
    weighted_rolling_mean = weighted_data.rolling(average_window, min_periods=2, closed="both")
    weights_rolling_sum = weights.rolling(average_window, min_periods=2, closed="both")
    if numba_boost:
        custom_rolling_mean = numba.jit(custom_rolling_mean, nopython=True)
        weighted_rolling_mean = weighted_rolling_mean.apply(custom_rolling_mean, raw=True, engine="numba")
        weights_rolling_sum = weights_rolling_sum.apply(custom_rolling_mean, raw=True, engine="numba")
    else:
        weighted_rolling_mean = weighted_rolling_mean.apply(custom_rolling_mean, raw=True)
        weights_rolling_sum = weights_rolling_sum.apply(custom_rolling_mean, raw=True, engine="numba")

    weighted_rolling_mean = weighted_rolling_mean / weights_rolling_sum
    # check means against critical raise value:
    to_flag = dataseries >= weighted_rolling_mean + (raise_series / mean_raise_factor)
    to_flag &= raise_series.notna()
    flagger = flagger.setFlags(field, to_flag[to_flag].index, **kwargs)

    return data, flagger


@register
def spikes_flagSlidingZscore(
    data, field, flagger, window, offset, count=1, polydeg=1, z=3.5, method="modZ", **kwargs,
):
    """ A outlier detection in a sliding window. The method for detection can be a simple Z-score or the more robust
    modified Z-score, as introduced here [1].

    The steps are:
    1.  a window of size `window` is cut from the data
    2.  the data is fit by a polynomial of the given degree `polydeg`
    3.  the outlier `method` detect potential outlier
    4.  the window is continued by `offset` to the next data-slot.
    5.  processing continue at 1. until end of data.
    6.  all potential outlier, that are detected `count`-many times, are promoted to real outlier and flagged by the `flagger`

    :param data:        pandas dataframe. holding the data
    :param field:       fieldname in `data`, which holds the relevant infos
    :param flagger:     flagger.
    :param window:      int or time-offset string (see [2]). The size of the window the outlier detection is run in. default: 1h
    :param offset:      int or time-offset string (see [2]). Stepsize the window is set further. default: 1h
    :param method:      str. `modZ`  or `zscore`. see [1] at section `Z-Scores and Modified Z-Scores`
    :param count:       int. this many times, a datapoint needs to be detected in different windows, to be finally
                        flagged as outlier
    :param polydeg:     The degree for the polynomial fit, to calculate the residuum
    :param z:           float. the value the (mod.) Z-score is tested against. Defaulting to 3.5 (Recommendation of [1])

    Links:
    [1] https://www.itl.nist.gov/div898/handbook/eda/section3/eda35h.htm
    [2] https://pandas.pydata.org/pandas-docs/stable/user_guide/timeseries.html#dateoffset-objects
    """

    use_offset = False
    dx_s = offset
    winsz_s = window
    # check param consistency
    if isinstance(window, str) or isinstance(offset, str):
        if isinstance(window, str) and isinstance(offset, str):
            use_offset = True
            dx_s = offset2seconds(offset)
            winsz_s = offset2seconds(window)
        else:
            raise TypeError(
                f"`window` and `offset` must both be an offset or both be numeric, {window} and {offset} was passed"
            )

    # check params
    if polydeg < 0:
        raise ValueError("polydeg must be positive")
    if z < 0:
        raise ValueError("z must be positive")
    if count <= 0:
        raise ValueError("count must be positive and not zero")

    if dx_s >= winsz_s and count == 1:
        pass
    elif dx_s >= winsz_s and count > 1:
        ValueError("If stepsize `offset` is bigger that the window-size, every value is seen just once, so use count=1")
    elif count > winsz_s // dx_s:
        raise ValueError(
            f"Adjust `offset`, `stepsize` or `window`. A single data point is "
            f"seen `floor(window / offset) = {winsz_s // dx_s}` times, but count is set to {count}"
        )

    # prepare the method
    method = method.lower()
    if method == "modz":

        def _calc(residual):
            diff = np.abs(residual - np.median(residual))
            mad = np.median(diff)
            return (mad > 0) & (0.6745 * diff > z * mad)

    elif method == "zscore":

        def _calc(residual):
            score = zscore(residual, ddof=1)
            return np.abs(score) > z

    else:
        raise NotImplementedError
    method = _calc

    # prepare data, work on numpy arrays for the fulfilling pleasure of performance
    d = data[field].dropna()
    if d.empty:
        return data, flagger
    all_indices = np.arange(len(d.index))
    x = (d.index - d.index[0]).total_seconds().values
    y = d.values
    counters = np.full(len(d.index), count)

    if use_offset:
        _loopfun = slidingWindowIndices
    else:

        def _loopfun(arr, wsz, step):
            for i in range(0, len(arr) - wsz + 1, step):
                yield i, i + wsz

    for start, end in _loopfun(d.index, window, offset):
        # mask points that have been already discarded
        mask = counters[start:end] > 0
        indices = all_indices[all_indices[start:end][mask]]
        xchunk = x[indices]
        ychunk = y[indices]

        if xchunk.size == 0:
            continue

        # get residual
        coef = poly.polyfit(xchunk, ychunk, polydeg)
        model = poly.polyval(xchunk, coef)
        residual = ychunk - model

        score = method(residual)

        # count`em in
        goneMad = score.nonzero()[0]
        counters[indices[goneMad]] -= 1

    outlier = np.where(counters <= 0)[0]
    loc = d[outlier].index
    flagger = flagger.setFlags(field, loc=loc, **kwargs)
    return data, flagger


@register
def spikes_flagMad(data, field, flagger, window, z=3.5, **kwargs):
    """ The function represents an implementation of the modyfied Z-score outlier detection method, as introduced here:

    [1] https://www.itl.nist.gov/div898/handbook/eda/section3/eda35h.htm

    The test needs the input data to be harmonized to an equidustant time stamp series (=have frequencie))

    :param data:        The pandas dataframe holding the data-to-be flagged.
                        Data must be indexed by a datetime series and be harmonized onto a
                        time raster with seconds precision.
    :param field:       Fieldname of the Soil moisture measurements field in data.
    :param flagger:     A flagger - object. (saqc.flagger.X)
    :param winsz:      Offset String. Denoting the windows size that that th "Z-scored" values have to lie in.
    :param z:           Float. The value the Z-score is tested against. Defaulting to 3.5 (Recommendation of [1])
    """
    d = data[field].copy().mask(flagger.isFlagged(field))
    median = d.rolling(window=window, closed="both").median()
    diff = (d - median).abs()
    mad = diff.rolling(window=window, closed="both").median()
    mask = (mad > 0) & (0.6745 * diff > z * mad)
    # NOTE:
    # In pandas <= 0.25.3, the window size is not fixed if the
    # window-argument to rolling is a frequency. That implies,
    # that during the first iterations the window has a size of
    # 1, 2, 3, ... until it eventually covers the disered time
    # span. For stuff the calculation of median, that is rather
    # unfortunate, as the size of calculation base might differ
    # heavily. So don't flag something until, the window reaches
    # its target size
    if not isinstance(window, int):
        index = mask.index
        mask.loc[index < index[0] + pd.to_timedelta(window)] = False

    flagger = flagger.setFlags(field, mask, **kwargs)
    return data, flagger


@register
def spikes_flagBasic(data, field, flagger, thresh=7, tolerance=0, window="15min", **kwargs):
    """
    A basic outlier test that is designed to work for harmonized and not harmonized data.

    Values x(n), x(n+1), .... , x(n+k) of a timeseries x are considered spikes, if

    (1) |x(n-1) - x(n + s)| > "thresh", for all s in [0,1,2,...,k]

    (2) |x(n-1) - x(n+k+1)| < tol

    (3) |x(n-1).index - x(n+k+1).index| < length

    Note, that this definition of a "spike" not only includes one-value outliers, but also plateau-ish value courses.

    The implementation is a time-window based version of an outlier test from the UFZ Python library,
    that can be found here:

    https://git.ufz.de/chs/python/blob/master/ufz/level1/spike.py


    :param data:    Pandas-like. The pandas dataframe holding the data-to-be flagged.
    :param field:   String. Fieldname of the data column to be tested.
    :param flagger: saqc.flagger. A flagger - object.
    :param thresh:  Float. The lower bound for a value jump, to be considered as initialising a spike.
                    (see condition (1) in function description).
    :param tolerance: Float. Tolerance value.  (see condition (2) in function description)
    :param window_size:  Offset String. The time span in wich the values of a spikey course have to return to the normal
                    value course (see condition (3) in function description).
    :return:
    """

    dataseries = data[field].dropna()
    # get all the entries preceding a significant jump
    pre_jumps = dataseries.diff(periods=-1).abs() > thresh
    pre_jumps = pre_jumps[pre_jumps]
    if pre_jumps.empty:
        return data, flagger
    # get all the entries preceeding a significant jump and its successors within "length" range
    to_roll = pre_jumps.reindex(dataseries.index, method="ffill", tolerance=window, fill_value=False).dropna()

    # define spike testing function to roll with:
    def spike_tester(chunk, pre_jumps_index, thresh, tol):
        if not chunk.index[-1] in pre_jumps_index:
            return 0
        else:
            # signum change!!!
            chunk_stair = (abs(chunk - chunk[-1]) < thresh)[::-1].cumsum()
            first_return = chunk_stair[(chunk_stair == 2)]
            if first_return.sum() == 0:
                return 0
            if abs(chunk[first_return.index[0]] - chunk[-1]) < tol:
                return (chunk_stair == 1).sum() - 1
            else:
                return 0

    # since .rolling does neither support windows, defined by left starting points, nor rolling over monotonically
    # decreasing indices, we have to trick the method by inverting the timeseries and transforming the resulting index
    # to pseudo-increase.
    to_roll = dataseries[to_roll]
    original_index = to_roll.index
    to_roll = to_roll[::-1]
    pre_jump_reversed_index = to_roll.index[0] - pre_jumps.index
    to_roll.index = to_roll.index[0] - to_roll.index

    # now lets roll:
    to_roll = (
        to_roll.rolling(window, closed="both")
        .apply(spike_tester, args=(pre_jump_reversed_index, thresh, tolerance), raw=False)
        .astype(int)
    )
    # reconstruct original index and sequence
    to_roll = to_roll[::-1]
    to_roll.index = original_index
    to_write = to_roll[to_roll != 0]
    to_flag = pd.Index([])
    # here comes a loop...):
    for row in to_write.iteritems():
        loc = to_roll.index.get_loc(row[0])
        to_flag = to_flag.append(to_roll.iloc[loc + 1 : loc + row[1] + 1].index)

    to_flag = to_flag.drop_duplicates(keep="first")
    flagger = flagger.setFlags(field, to_flag, **kwargs)
    return data, flagger


@register
def spikes_flagSpektrumBased(
    data,
    field,
    flagger,
    raise_factor=0.15,
    deriv_factor=0.2,
    noise_func="CoVar",
    noise_window="12h",
    noise_thresh=1,
    smooth_window=None,
    smooth_poly_deg=2,
    **kwargs,
):
    """
    This Function is a generalization of the Spectrum based Spike flagging mechanism as presented in:

    Dorigo,W,.... Global Automated Quality Control of In Situ Soil Moisture Data from the international
    Soil Moisture Network. 2013. Vadoze Zone J. doi:10.2136/vzj2012.0097.

    Function detects and flags spikes in input data series by evaluating its derivatives and applying some
    conditions to it. A datapoint is considered a spike, if:

    (1) the quotient to its preceeding datapoint exceeds a certain bound
    (controlled by param "raise_factor")
    (2) the quotient of the datas second derivate at the preceeding and subsequent timestamps is close enough to 1.
    (controlled by param "deriv_factor")
    (3) the surrounding data is not too noisy. (Coefficient of Variation[+/- noise_window] < 1)
    (controlled by param "noise_thresh")

    Some things you should be conscious about when applying this test:

       NOTE1: You should run less complex tests, especially range-tests, or absolute spike tests previously to this one,
       since the spike check for any potential, unflagged spike, is relatively costly
       (1 x smoothing + 2 x deviating + 2 x condition application).

       NOTE2: Due to inconsistency in the paper that provided the concept of this test [paper:], its not really clear
       weather to use the coefficient of variance or the relative variance for noise testing.
       Since the relative variance was explicitly denoted in the formulas, the function defaults to relative variance,
       but can be switched to coefficient of variance, by assignment to parameter "noise statistic".


       :param data:                 The pandas dataframe holding the data-to-be flagged.
                                    Data must be indexed by a datetime series and be harmonized onto a
                                    time raster with seconds precision.
       :param field:                Fieldname of the Soil moisture measurements field in data.
       :param flagger:              A flagger - object. (saqc.flagger.X)
       :param smooth_window:        Offset string. Size of the filter window, used to calculate the derivatives.
                                    (relevant only, if: diff_method='savgol')
       :param smooth_poly_deg:      Integer. Polynomial order, used for smoothing with savitzk golay filter.
                                    (relevant only, if: diff_method='savgol')
       :param raise_factor:         A float, determinating the bound, the quotient of two consecutive values
                                    has to exceed, to be regarded as potentially spike. A value of 0.x will
                                    trigger the spike test for value y_t, if:
                                    (y_t)/(y_t-1) > 1 + x or:
                                    (y_t)/(y_t-1) < 1 - x.
       :param deriv_factor:         A float, determining the interval, the quotient of the datas second derivate
                                    around a potential spike has to be part of, to trigger spike flagging for
                                    this value. A datapoint y_t will pass this spike condition if,
                                    for deriv_factor = 0.x, and the second derivative y'' of y, the condition:
                                    1 - x < abs((y''_t-1)/(y''_t+1)) < 1 + x
                                    holds
       :param noise_thresh:         A float, determining the bound, the data noisy-ness around a potential spike
                                    must not exceed, in order to guarantee a justifyed judgement:
                                    Therefor the coefficient selected by parameter noise_func (COVA),
                                    of all values within t +/- param "noise_window",
                                    but excluding the point y_t itself, is evaluated and tested
                                    for: COVA < noise_thresh.
       :param noise_window:         Offset string, determining the size of the window, the coefficient of
                                    variation is calculated of, to determine data noisy-ness around a potential
                                    spike.
                                    The potential spike y_t will be centered in a window of expansion:
                                    [y_t - noise_window_size, y_t + noise_window_size].
       :param noise_func:           String. Determines, wheather to use
                                    "relative variance" or "coefficient of variation" to check against the noise
                                    barrier.
                                    'CoVar' -> "Coefficient of variation"
                                    'rVar'  -> "relative Variance"
    """

    dataseries, data_rate = retrieveTrustworthyOriginal(data, field, flagger)
    noise_func_map = {"covar": pd.Series.var, "rvar": pd.Series.std}
    noise_func = noise_func_map[noise_func.lower()]

    if smooth_window is None:
        smooth_window = 3 * pd.Timedelta(data_rate)
    else:
        smooth_window = pd.Timedelta(smooth_window)

    quotient_series = dataseries / dataseries.shift(+1)
    spikes = (quotient_series > (1 + raise_factor)) | (quotient_series < (1 - raise_factor))
    spikes = spikes[spikes == True]

    # loop through spikes: (loop may sound ugly - but since the number of spikes is supposed to not exceed the
    # thousands for year data - a loop going through all the spikes instances is much faster than
    # a rolling window, rolling all through a stacked year dataframe )

    # calculate some values, repeatedly needed in the course of the loop:

    filter_window_seconds = smooth_window.seconds
    smoothing_periods = int(np.ceil((filter_window_seconds / data_rate.n)))
    lower_dev_bound = 1 - deriv_factor
    upper_dev_bound = 1 + deriv_factor

    if smoothing_periods % 2 == 0:
        smoothing_periods += 1

    for spike in spikes.index:
        start_slice = spike - smooth_window
        end_slice = spike + smooth_window

        scnd_derivate = savgol_filter(
            dataseries[start_slice:end_slice], window_length=smoothing_periods, polyorder=smooth_poly_deg, deriv=2,
        )

        length = scnd_derivate.size
        test_ratio_1 = np.abs(scnd_derivate[int(((length + 1) / 2) - 2)] / scnd_derivate[int(((length + 1) / 2))])

        if lower_dev_bound < test_ratio_1 < upper_dev_bound:
            # apply noise condition:
            start_slice = spike - pd.Timedelta(noise_window)
            end_slice = spike + pd.Timedelta(noise_window)
            test_slice = dataseries[start_slice:end_slice].drop(spike)
            test_ratio_2 = np.abs(noise_func(test_slice) / test_slice.mean())
            # not a spike, we want to flag, if condition not satisfied:
            if test_ratio_2 > noise_thresh:
                spikes[spike] = False

        # not a spike, we want to flag, if condition not satisfied
        else:
            spikes[spike] = False

    spikes = spikes[spikes == True]

    flagger = flagger.setFlags(field, spikes.index, **kwargs)
    return data, flagger


def spikes_flagGrubbs(data, field, flagger, winsz, alpha=0.05, min_periods=8, check_lagged=False, **kwargs):
    """
    The function flags values that are regarded outliers due to the grubbs test.

    (https://en.wikipedia.org/wiki/Grubbs%27s_test_for_outliers)

    The (two-sided) test gets applied onto data chunks of size "winsz". The tests appliccation  will
    be iterated on each data-chunk under test, till no more outliers are detected in that chunk.

    Note, that the test performs poorely for small data chunks (resulting in heavy overflagging).
    Therefor you should select "winsz" so that every window contains at least > 8 values and also
    adjust the min_periods values accordingly.

    Note, that the data to be tested by the grubbs test are expected to be "normallish" distributed.

    Parameters
    ----------
    winsz : Integer or Offset String
        The size of the window you want to use for outlier testing. If an integer is passed, the size
        refers to the number of periods of every testing window. If an offset string is passed,
        the size refers to the total temporal extension of every window.
        even.
    alpha : float
        The level of significance the grubbs test is to be performed at. (between 0 and 1)
    min_periods : Integer
        The minimum number of values present in a testing interval for a grubbs test result to be accepted. Only
        makes sence in case "winsz" is an offset string.
    check_lagged: boolean, default False
        If True, every value gets checked twice for being an outlier, ones in the initial rolling window and one more time
        in a rolling window that is lagged by half the windows delimeter (winsz/2). Recommended for avoiding false
        positives at the window edges. Only available when rolling with integer defined window size.

    """
    data = data.copy()
    datcol = data[field]
    to_group = pd.DataFrame(data={"ts": datcol.index, "data": datcol})
    to_flag = pd.Series(False, index=datcol.index)
    if isinstance(winsz, int):
        # period number defined test intervals
        grouper_series = pd.Series(data=np.arange(0, datcol.shape[0]), index=datcol.index)
        grouper_series_lagged = grouper_series + (winsz / 2)
        grouper_series = grouper_series.transform(lambda x: int(np.floor(x / winsz)))
        grouper_series_lagged = grouper_series_lagged.transform(lambda x: int(np.floor(x / winsz)))
        partitions = to_group.groupby(grouper_series)
        partitions_lagged = to_group.groupby(grouper_series_lagged)
    else:
        # offset defined test intervals:
        partitions = to_group.groupby(pd.Grouper(freq=winsz))
    for _, partition in partitions:
        if partition.shape[0] > min_periods:
            detected = smirnov_grubbs.two_sided_test_indices(partition["data"].values, alpha=alpha)
            detected = partition["ts"].iloc[detected]
            to_flag[detected.index] = True

    if check_lagged & isinstance(winsz, int):
        to_flag_lagged = pd.Series(False, index=datcol.index)
        for _, partition in partitions_lagged:
            if partition.shape[0] > min_periods:
                detected = smirnov_grubbs.two_sided_test_indices(partition["data"].values, alpha=alpha)
                detected = partition["ts"].iloc[detected]
                to_flag_lagged[detected.index] = True
        to_flag = to_flag & to_flag_lagged

    flagger = flagger.setFlags(field, loc=to_flag, **kwargs)
    return data, flagger<|MERGE_RESOLUTION|>--- conflicted
+++ resolved
@@ -20,11 +20,6 @@
 )
 from outliers import smirnov_grubbs
 
-<<<<<<< HEAD
-def _stray(val_frame, partition_freq=None, partition_min=0, scoring_method='kNNMaxGap', n_neighbors=10, iter_start=0.5,
-           alpha=0.05, trafo=lambda x: x):
-=======
-
 def _stray(
     val_frame,
     partition_freq=None,
@@ -33,8 +28,10 @@
     n_neighbors=10,
     iter_start=0.5,
     alpha=0.05,
+    trafo=lambda x: x
+
 ):
->>>>>>> 74082f94
+
 
     kNNfunc = getattr(ts_ops, scoring_method)
     # partitioning
@@ -154,15 +151,11 @@
     return val_frame.index[sorted_i[iter_index:]]
 
 
-<<<<<<< HEAD
+
 
 def _reduceMVflags(val_frame, fields, flagger, to_flag_frame, reduction_range,
                    reduction_drop_flagged=False, reduction_thresh=3.5, reduction_min_periods=1):
-=======
-def _reduceMVflags(
-    val_frame, fields, flagger, to_flag_frame, reduction_range, reduction_drop_flagged=False, reduction_thresh=3.5
-):
->>>>>>> 74082f94
+
     to_flag_frame[:] = False
     to_flag_index = to_flag_frame.index
     for var in fields:
@@ -179,7 +172,6 @@
                 (pd.Timedelta(last_valid - index[1]) < min_range)):
                 polydeg = 0
             if reduction_drop_flagged:
-<<<<<<< HEAD
                 test_slice = test_slice.drop(to_flag_index, errors='ignore')
             if test_slice.shape[0] >= reduction_min_periods:
                 x = (test_slice.index.values.astype(float))
@@ -187,15 +179,6 @@
                 x = (x - x_0)/10**12
                 polyfitted = poly.polyfit(y=test_slice.values, x=x, deg=polydeg)
                 testval = poly.polyval((float(index[1].to_numpy()) - x_0)/10**12, polyfitted)
-=======
-                test_slice = test_slice.drop(to_flag_index, errors="ignore")
-            if not test_slice.empty:
-                x = test_slice.index.values.astype(float)
-                x_0 = x[0]
-                x = (x - x_0) / 10 ** 12
-                polyfitted = poly.polyfit(y=test_slice.values, x=x, deg=2)
-                testval = poly.polyval((float(index[1].to_numpy()) - x_0) / 10 ** 12, polyfitted)
->>>>>>> 74082f94
                 testval = val_frame[var][index[1]] - testval
                 resids = test_slice.values - poly.polyval(x, polyfitted)
                 med_resids = np.median(resids)
@@ -210,14 +193,6 @@
 
 
 @register
-<<<<<<< HEAD
-def spikes_flagMultivarScores(data, field, flagger, fields, trafo=np.log, alpha=0.05, n_neighbors=10,
-                              scoring_method='kNNMaxGap', iter_start=0.5, threshing='stray',
-                              expfit_binning='auto', stray_partition=None, stray_partition_min=0,
-                              post_reduction=None, reduction_range=None, reduction_drop_flagged=False,
-                              reduction_thresh=3.5, reduction_min_periods=1, **kwargs):
-
-=======
 def spikes_flagMultivarScores(
     data,
     field,
@@ -236,17 +211,15 @@
     reduction_range=None,
     reduction_drop_flagged=False,
     reduction_thresh=3.5,
+    reduction_min_periods=1,
     **kwargs,
 ):
->>>>>>> 74082f94
-
     # data fransformation/extraction
     data = data.copy()
     fields = toSequence(fields)
     val_frame = data[fields]
     val_frame = val_frame.loc[val_frame.index_of("shared")].to_df()
     val_frame.dropna(inplace=True)
-<<<<<<< HEAD
     if val_frame.empty:
         return data, flagger
 
@@ -275,41 +248,7 @@
                                        reduction_drop_flagged=reduction_drop_flagged,
                                        reduction_thresh=reduction_thresh,
                                        reduction_min_periods=reduction_min_periods)
-=======
-    val_frame = val_frame.apply(trafo)
-
-    if threshing == "stray":
-        to_flag_index = _stray(
-            val_frame,
-            partition_freq=stray_partition,
-            partition_min=stray_partition_min,
-            scoring_method=scoring_method,
-            n_neighbors=n_neighbors,
-            iter_start=iter_start,
-        )
-
-    else:
-        to_flag_index = _expFit(
-            val_frame,
-            scoring_method=scoring_method,
-            n_neighbors=n_neighbors,
-            iter_start=iter_start,
-            alpha=alpha,
-            bin_frac=expfit_binning,
-        )
-
-    to_flag_frame = pd.DataFrame({var_name: True for var_name in fields}, index=to_flag_index)
-    if post_reduction:
-        to_flag_frame = _reduceMVflags(
-            val_frame,
-            fields,
-            flagger,
-            to_flag_frame,
-            reduction_range,
-            reduction_drop_flagged=reduction_drop_flagged,
-            reduction_thresh=reduction_thresh,
-        )
->>>>>>> 74082f94
+
 
     for var in fields:
         to_flag_ind = to_flag_frame.loc[:, var]
