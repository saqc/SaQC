#! /usr/bin/env python
# -*- coding: utf-8 -*-

from functools import partial
from inspect import signature

import numpy as np
import pandas as pd
import dtw
import pywt
from mlxtend.evaluate import permutation_test

from saqc.lib.tools import groupConsecutives, seasonalMask
from saqc.funcs.proc_functions import proc_fork, proc_drop, proc_projectFlags
from saqc.funcs.modelling import modelling_mask

from saqc.core.register import register
from saqc.core.visitor import ENVIRONMENT
from dios import DictOfSeries
from typing import Any


def _dslIsFlagged(flagger, var, flag=None, comparator=">="):
    """
    helper function for `flagGeneric`
    """
    return flagger.isFlagged(var.name, flag=flag, comparator=comparator)


def _execGeneric(flagger, data, func, field, nodata):
    # TODO:
    # - check series.index compatibility
    # - field is only needed to translate 'this' parameters
    #    -> maybe we could do the translation on the tree instead

    sig = signature(func)
    args = []
    for k, v in sig.parameters.items():
        k = field if k == "this" else k
        if k not in data:
            raise NameError(f"variable '{k}' not found")
        args.append(data[k])

    globs = {
        "isflagged": partial(_dslIsFlagged, flagger),
        "ismissing": lambda var: ((var == nodata) | pd.isnull(var)),
        "this": field,
        "NODATA": nodata,
        "GOOD": flagger.GOOD,
        "BAD": flagger.BAD,
        "UNFLAGGED": flagger.UNFLAGGED,
        **ENVIRONMENT,
    }
    func.__globals__.update(globs)
    return func(*args)


@register(masking='all')
def procGeneric(data, field, flagger, func, nodata=np.nan, **kwargs):
    """
    generate/process data with generically defined functions.

    The functions can depend on on any of the fields present in data.

    Formally, what the function does, is the following:

    1.  Let F be a Callable, depending on fields f_1, f_2,...f_K, (F = F(f_1, f_2,...f_K))
        Than, for every timestamp t_i that occurs in at least one of the timeseries data[f_j] (outer join),
        The value v_i is computed via:
        v_i = data([f_1][t_i], data[f_2][t_i], ..., data[f_K][t_i]), if all data[f_j][t_i] do exist
        v_i = `nodata`, if at least one of the data[f_j][t_i] is missing.
    2.  The result is stored to data[field] (gets generated if not present)

    Parameters
    ----------
    data : dios.DictOfSeries
        A dictionary of pandas.Series, holding all the data.
    field : str
        The fieldname of the column, where you want the result from the generic expressions processing to be written to.
    flagger : saqc.flagger
        A flagger object, holding flags and additional Informations related to `data`.
    func : Callable
        The data processing function with parameter names that will be
        interpreted as data column entries.
        See the examples section to learn more.
    nodata : any, default np.nan
        The value that indicates missing/invalid data

    Returns
    -------
    data : dios.DictOfSeries
        A dictionary of pandas.Series, holding all the data.
        The shape of the data may have changed relatively to the data input.
    flagger : saqc.flagger
        The flagger object, holding flags and additional Informations related to `data`.
        The flags shape may have changed relatively to the input flagger.

    Examples
    --------
    Some examples on what to pass to the func parameter:
    To compute the sum of the variables "temperature" and "uncertainty", you would pass the function:

    >>> lambda temperature, uncertainty: temperature + uncertainty

    You also can pass numpy and pandas functions:

    >>> lambda temperature, uncertainty: np.round(temperature) * np.sqrt(uncertainty)

    """
    data[field] = _execGeneric(flagger, data, func, field, nodata).squeeze()
    # NOTE:
    # The flags to `field` will be (re-)set to UNFLAGGED
    # That leads to the following problem:
    # flagger.merge merges the given flaggers, if
    # `field` did already exist before the call to `procGeneric`
    # but with a differing index, we end up with:
    # len(data[field]) != len(flagger.getFlags(field))
    # see: test/funcs/test_generic_functions.py::test_procGenericMultiple

    # TODO:
    # We need a way to simply overwrite a given flagger column, maybe
    # an optional keyword to merge ?
    flagger = flagger.merge(flagger.initFlags(data[field]))
    return data, flagger


@register(masking='all')
def flagGeneric(data, field, flagger, func, nodata=np.nan, **kwargs):
    """
    a function to flag a data column by evaluation of a generic expression.

    The expression can depend on any of the fields present in data.

    Formally, what the function does, is the following:

    Let X be an expression, depending on fields f_1, f_2,...f_K, (X = X(f_1, f_2,...f_K))
    Than for every timestamp t_i in data[field]:
    data[field][t_i] is flagged if X(data[f_1][t_i], data[f_2][t_i], ..., data[f_K][t_i]) is True.

    Note, that all value series included in the expression to evaluate must be labeled identically to field.

    Note, that the expression is passed in the form of a Callable and that this callables variable names are
    interpreted as actual names in the data header. See the examples section to get an idea.

    Note, that all the numpy functions are available within the generic expressions.

    Parameters
    ----------
    data : dios.DictOfSeries
        A dictionary of pandas.Series, holding all the data.
    field : str
        The fieldname of the column, where you want the result from the generic expressions evaluation to be projected
        to.
    flagger : saqc.flagger
        A flagger object, holding flags and additional Informations related to `data`.
    func : Callable
        The expression that is to be evaluated is passed in form of a callable, with parameter names that will be
        interpreted as data column entries. The Callable must return an boolen array like.
        See the examples section to learn more.
    nodata : any, default np.nan
        The value that indicates missing/invalid data

    Returns
    -------
    data : dios.DictOfSeries
        A dictionary of pandas.Series, holding all the data.
    flagger : saqc.flagger
        The flagger object, holding flags and additional Informations related to `data`.
        Flags values may have changed relatively to the flagger input.

    Examples
    --------
    Some examples on what to pass to the func parameter:
    To flag the variable `field`, if the sum of the variables
    "temperature" and "uncertainty" is below zero, you would pass the function:

    >>> lambda temperature, uncertainty: temperature + uncertainty < 0

    There is the reserved name 'This', that always refers to `field`. So, to flag field if field is negative, you can
    also pass:

    >>> lambda this: this < 0

    If you want to make dependent the flagging from flags already present in the data, you can use the built-in
    ``isflagged`` method. For example, to flag the 'temperature', if 'level' is flagged, you would use:

    >>> lambda level: isflagged(level)

    You can furthermore specify a flagging level, you want to compare the flags to. For example, for flagging
    'temperature', if 'level' is flagged at a level named 'doubtfull' or worse, use:

    >>> lambda level: isflagged(level, flag='doubtfull', comparator='<=')

    If you are unsure about the used flaggers flagging level names, you can use the reserved key words BAD, UNFLAGGED
    and GOOD, to refer to the worst (BAD), best(GOOD) or unflagged (UNFLAGGED) flagging levels. For example.

    >>> lambda level: isflagged(level, flag=UNFLAGGED, comparator='==')

    Your expression also is allowed to include pandas and numpy functions

    >>> lambda level: np.sqrt(level) > 7
    """
    # NOTE:
    # The naming of the func parameter is pretty confusing
    # as it actually holds the result of a generic expression
    mask = _execGeneric(flagger, data, func, field, nodata).squeeze()
    if np.isscalar(mask):
        raise TypeError(f"generic expression does not return an array")
    if not np.issubdtype(mask.dtype, np.bool_):
        raise TypeError(f"generic expression does not return a boolean array")

    if flagger.getFlags(field).empty:
        flagger = flagger.merge(
            flagger.initFlags(
                data=pd.Series(name=field, index=mask.index, dtype=np.float64)))
    flagger = flagger.setFlags(field, mask, **kwargs)
    return data, flagger


@register(masking='field')
def flagRange(data, field, flagger, min=-np.inf, max=np.inf, **kwargs):
    """
    Function flags values not covered by the closed interval [`min`, `max`].

    Parameters
    ----------
    data : dios.DictOfSeries
        A dictionary of pandas.Series, holding all the data.
    field : str
        The fieldname of the column, holding the data-to-be-flagged.
    flagger : saqc.flagger
        A flagger object, holding flags and additional Informations related to `data`.
    min : float
        Lower bound for valid data.
    max : float
        Upper bound for valid data.

    Returns
    -------
    data : dios.DictOfSeries
        A dictionary of pandas.Series, holding all the data.
    flagger : saqc.flagger
        The flagger object, holding flags and additional Informations related to `data`.
        Flags values may have changed relatively to the flagger input.
    """

    # using .values is very much faster
    datacol = data[field].values
    mask = (datacol < min) | (datacol > max)
    flagger = flagger.setFlags(field, mask, **kwargs)
    return data, flagger


@register(masking='all')
def flagPattern(data, field, flagger, reference_field, method='dtw', partition_freq="days", partition_offset='0',
                max_distance=0.03, normalized_distance=True, open_end=True, widths=(1, 2, 4, 8),
                waveform='mexh', **kwargs):
    """
    Implementation of two pattern recognition algorithms:
    - Dynamic Time Warping (dtw) [1]
    - Pattern recognition via wavelets [2]

    The steps are:
    1. Get the frequency of partitions, in which the time series has to be divided (for example: a pattern occurs daily,
        or every hour)
    2. Compare each partition with the given pattern
    3. Check if the compared partition contains the pattern or not
    4. Flag partition if it contains the pattern

    Parameters
    ----------
    data : dios.DictOfSeries
        A dictionary of pandas.Series, holding all the data.
    field : str
        The fieldname of the column, holding the data-to-be-flagged.
    flagger : saqc.flagger
        A flagger object, holding flags and additional Informations related to `data`.
    reference_field : str
        Fieldname in `data`, that holds the pattern
    method : {'dtw', 'wavelets'}, default 'dtw'.
        Pattern Recognition method to be used.
    partition_freq : str, default 'days'
        Frequency, in which the pattern occurs.
        Has to be an offset string or one out of {"days", "months"}. If 'days' or 'months' is passed,
        then precise length of partition is calculated from pattern length.
    partition_offset : str, default '0'
        If partition frequency is given by an offset string and the pattern starts after a timely offset, this offset
        is given by `partition_offset`.
        (e.g., partition frequency is "1h", pattern starts at 10:15, then offset is "15min").
    ax_distance : float, default 0.03
        Only effective if method = 'dtw'.
        Maximum dtw-distance between partition and pattern, so that partition is recognized as pattern.
        (And thus gets flagged.)
    normalized_distance : bool, default True.
        For dtw. Normalizing dtw-distance (Doesnt refer to statistical normalization, but to a normalization that
        makes comparable dtw-distances for probes of different length, see [1] for more details).
    open_end : boolean, default True
        Only effective if method = 'dtw'.
        Weather or not, the ending of the probe and of the pattern have to be projected onto each other in the search
        for the optimal dtw-mapping. Recommendation of [1].
    widths : tuple[int], default (1,2,4,8)
        Only effective if method = 'wavelets'.
        Widths for wavelet decomposition. [2] recommends a dyadic scale.
    waveform: str, default 'mexh'
        Only effective if method = 'wavelets'.
        Wavelet to be used for decomposition. Default: 'mexh'

    Returns
    -------
    data : dios.DictOfSeries
        A dictionary of pandas.Series, holding all the data.
    flagger : saqc.flagger
        The flagger object, holding flags and additional Informations related to `data`.
        Flags values may have changed relatively to the flagger input.

    References
    ----------
    [1] https://cran.r-project.org/web/packages/dtw/dtw.pdf
    [2] Maharaj, E.A. (2002): Pattern Recognition of Time Series using Wavelets. In: Härdle W., Rönz B. (eds) Compstat.
        Physica, Heidelberg, 978-3-7908-1517-7.
    """

    test = data[field].copy()
    ref = data[reference_field].copy()
    pattern_start_date = ref.index[0].time()
    pattern_end_date = ref.index[-1].time()

    ### Extract partition frequency from pattern if needed
    if not isinstance(partition_freq, str):
        raise ValueError('Partition frequency has to be given in string format.')
    elif partition_freq == "days" or partition_freq == "months":
            # Get partition frequency from reference field
            partition_count = (pattern_end_date - pattern_start_date).days
            partitions = test.groupby(pd.Grouper(freq="%d D" % (partition_count + 1)))
    else:
        partitions = test.groupby(pd.Grouper(freq=partition_freq))

    # Initializing Wavelets
    if method == 'wavelet':
        # calculate reference wavelet transform
        ref_wl = ref.values.ravel()
        # Widths lambda as in Ann Maharaj
        cwtmat_ref, freqs = pywt.cwt(ref_wl, widths, waveform)
        # Square of matrix elements as Power sum of the matrix
        wavepower_ref = np.power(cwtmat_ref, 2)
    elif not method == 'dtw':
    # No correct method given
        raise ValueError('Unable to interpret {} as method.'.format(method))

    flags = pd.Series(data=False, index=test.index)
    ### Calculate flags for every partition
    partition_min = ref.shape[0]
    for _, partition in partitions:

        # Ensuring that partition is at least as long as reference pattern
        if partition.empty or (partition.shape[0] < partition_min):
            continue
        if partition_freq == "days" or partition_freq == "months":
            # Use only the time frame given by the pattern
            test = partition[pattern_start_date:pattern_start_date]
            mask = (partition.index >= test.index[0]) & (partition.index <= test.index[-1])
            test = partition.loc[mask]
        else:
            # cut partition according to pattern and offset
            start_time = pd.Timedelta(partition_offset) + partition.index[0]
            end_time = start_time + pd.Timedelta(pattern_end_date - pattern_start_date)
            test = partition[start_time:end_time]
        ### Switch method
        if method == 'dtw':
            distance = dtw.dtw(test, ref, open_end = open_end, distance_only = True).normalizedDistance
            if normalized_distance:
                distance = distance/ref.var()
            # Partition labeled as pattern by dtw
            if distance < max_distance:
                flags[partition.index] = True
        elif method == 'wavelet':
            # calculate reference wavelet transform
            test_wl = test.values.ravel()
            cwtmat_test, freqs = pywt.cwt(test_wl, widths, 'mexh')
            # Square of matrix elements as Power sum of the matrix
            wavepower_test = np.power(cwtmat_test, 2)
            # Permutation test on Powersum of matrix
            p_value = []
            for i in range(len(widths)):
                x = wavepower_ref[i]
                y = wavepower_test[i]
                pval = permutation_test(x, y, method='approximate', num_rounds=200, func=lambda x, y: x.sum() / y.sum(),
                                        seed=0)
                p_value.append(min(pval, 1 - pval))
            # Partition labeled as pattern by wavelet
            if min(p_value) >= 0.01:
                flags[partition.index] = True


    flagger = flagger.setFlags(field, mask, **kwargs)
    return data, flagger


@register(masking='field')
def flagMissing(data, field, flagger, nodata=np.nan, **kwargs):
    """
    The function flags all values indicating missing data.

    Parameters
    ----------
    data : dios.DictOfSeries
        A dictionary of pandas.Series, holding all the data.
    field : str
        The fieldname of the column, holding the data-to-be-flagged.
    flagger : saqc.flagger
        A flagger object, holding flags and additional Informations related to `data`.
    nodata : any, default np.nan
        A value that defines missing data.

    Returns
    -------
    data : dios.DictOfSeries
        A dictionary of pandas.Series, holding all the data.
    flagger : saqc.flagger
        The flagger object, holding flags and additional Informations related to `data`.
        Flags values may have changed relatively to the flagger input.
    """

    datacol = data[field]
    if np.isnan(nodata):
        mask = datacol.isna()
    else:
        mask = datacol == nodata

    flagger = flagger.setFlags(field, loc=mask, **kwargs)
    return data, flagger


@register(masking='field')
def flagSesonalRange(
    data, field, flagger, min, max, startmonth=1, endmonth=12, startday=1, endday=31, **kwargs,
):
<<<<<<< HEAD
=======
    """
    Function applies a range check onto data chunks (seasons).

    The data chunks to be tested are defined by annual seasons that range from a starting date,
    to an ending date, wheras the dates are defined by month and day number.

    Parameters
    ----------
    data : dios.DictOfSeries
        A dictionary of pandas.Series, holding all the data.
    field : str
        The fieldname of the column, holding the data-to-be-flagged.
    flagger : saqc.flagger
        A flagger object, holding flags and additional Informations related to `data`.
    min : float
        Lower bound for valid data.
    max : float
        Upper bound for valid data.
    startmonth : int
        Starting month of the season to flag.
    endmonth : int
        Ending month of the season to flag.
    startday : int
        Starting day of the season to flag.
    endday : int
        Ending day of the season to flag

    Returns
    -------
    data : dios.DictOfSeries
        A dictionary of pandas.Series, holding all the data.
    flagger : saqc.flagger
        The flagger object, holding flags and additional Informations related to `data`.
        Flags values may have changed relatively to the flagger input.
    """
    smask = sesonalMask(data[field].index, startmonth, startday, endmonth, endday)
>>>>>>> efda2413

    data, flagger = proc_fork(data, field, flagger, suffix="_masked")
    data, flagger = modelling_mask(data, field + "_masked", flagger, mode='seasonal',
                                   season_start=f"{startmonth:02}-{startday:02}T00:00:00",
                                   season_end=f"{endmonth:02}-{endday:02}T00:00:00",
                                   include_bounds=True)
    data, flagger = flagRange(data, field + "_masked", flagger, min=min, max=max, **kwargs)
    data, flagger = proc_projectFlags(data, field, flagger, method='match', source=field + "_masked")
    data, flagger = proc_drop(data, field + "_masked", flagger)
    return data, flagger

<<<<<<< HEAD
@register
=======

@register(masking='field')
>>>>>>> efda2413
def clearFlags(data, field, flagger, **kwargs):
    flagger = flagger.clearFlags(field, **kwargs)
    return data, flagger


@register(masking='field')
def forceFlags(data, field, flagger, flag, **kwargs):
    flagger = flagger.clearFlags(field).setFlags(field, flag=flag, inplace=True, **kwargs)
    return data, flagger


@register(masking='field')
def flagIsolated(
    data, field, flagger, gap_window, group_window, **kwargs,
):
    """
    The function flags arbitrary large groups of values, if they are surrounded by sufficiently
    large data gaps. A gap is defined as group of missing and/or flagged values.

    A series of values x_k,x_(k+1),...,x_(k+n), with associated timestamps t_k,t_(k+1),...,t_(k+n),
    is considered to be isolated, if:

    1. t_(k+1) - t_n < `group_window`
    2. None of the x_j with 0 < t_k - t_j < `gap_window`, is valid or unflagged (preceeding gap).
    3. None of the x_j with 0 < t_j - t_(k+n) < `gap_window`, is valid or unflagged (succeding gap).

    Parameters
    ----------
    data : dios.DictOfSeries
        A dictionary of pandas.Series, holding all the data.
    field : str
        The fieldname of the column, holding the data-to-be-flagged.
    flagger : saqc.flagger
        A flagger object, holding flags and additional informations related to `data`.
    gap_window :
        The minimum size of the gap before and after a group of valid values, making this group considered an
        isolated group. See condition (2) and (3)
    group_window :
        The maximum temporal extension allowed for a group that is isolated by gaps of size 'gap_window',
        to be actually flagged as isolated group. See condition (1).

    Returns
    -------
    data : dios.DictOfSeries
        A dictionary of pandas.Series, holding all the data.
    flagger : saqc.flagger
        The flagger object, holding flags and additional Informations related to `data`.
        Flags values may have changed relatively to the flagger input.
    """

    gap_window = pd.tseries.frequencies.to_offset(gap_window)
    group_window = pd.tseries.frequencies.to_offset(group_window)

    col = data[field].mask(flagger.isFlagged(field))
    mask = col.isnull()

    flags = pd.Series(data=0, index=col.index, dtype=bool)
    for srs in groupConsecutives(mask):
        if np.all(~srs):
            start = srs.index[0]
            stop = srs.index[-1]
            if stop - start <= group_window:
                left = mask[start - gap_window : start].iloc[:-1]
                if left.all():
                    right = mask[stop : stop + gap_window].iloc[1:]
                    if right.all():
                        flags[start:stop] = True

    flagger = flagger.setFlags(field, flags, **kwargs)

    return data, flagger


@register(masking='field')
def flagDummy(data, field, flagger, **kwargs):
    """
    Function does nothing but returning data and flagger.

    Parameters
    ----------
    data : dios.DictOfSeries
        A dictionary of pandas.Series, holding all the data.
    field : str
        The fieldname of the column, holding the data-to-be-flagged.
    flagger : saqc.flagger
        A flagger object, holding flags and additional informations related to `data`.

    Returns
    -------
    data : dios.DictOfSeries
        A dictionary of pandas.Series, holding all the data.
    flagger : saqc.flagger
        The flagger object, holding flags and additional Informations related to `data`.
    """
    return data, flagger


@register(masking='field')
def flagForceFail(data, field, flagger, **kwargs):
    """
    Function raises a runtime error.

    Parameters
    ----------
    data : dios.DictOfSeries
        A dictionary of pandas.Series, holding all the data.
    field : str
        The fieldname of the column, holding the data-to-be-flagged.
    flagger : saqc.flagger
        A flagger object, holding flags and additional informations related to `data`.

    """
    raise RuntimeError("Works as expected :D")


@register(masking='field')
def flagUnflagged(data, field, flagger, **kwargs):
    """
    Function sets the flagger.GOOD flag to all values flagged better then flagger.GOOD.
    If there is an entry 'flag' in the kwargs dictionary passed, the
    function sets the kwargs['flag'] flag to all values flagged better kwargs['flag']

    Parameters
    ----------
    data : dios.DictOfSeries
        A dictionary of pandas.Series, holding all the data.
    field : str
        The fieldname of the column, holding the data-to-be-flagged.
    flagger : saqc.flagger
        A flagger object, holding flags and additional informations related to `data`.
    kwargs : Dict
        If kwargs contains 'flag' entry, kwargs['flag] is set, if no entry 'flag' is present,
        'flagger.UNFLAGGED' is set.

    Returns
    -------
    data : dios.DictOfSeries
        A dictionary of pandas.Series, holding all the data.
    flagger : saqc.flagger
        The flagger object, holding flags and additional Informations related to `data`.
    """

    flag = kwargs.pop('flag', flagger.GOOD)
    flagger = flagger.setFlags(field, flag=flag, **kwargs)
    return data, flagger


@register(masking='field')
def flagGood(data, field, flagger, **kwargs):
    """
    Function sets the flagger.GOOD flag to all values flagged better then flagger.GOOD.

    Parameters
    ----------
    Parameters
    ----------
    data : dios.DictOfSeries
        A dictionary of pandas.Series, holding all the data.
    field : str
        The fieldname of the column, holding the data-to-be-flagged.
    flagger : saqc.flagger
        A flagger object, holding flags and additional informations related to `data`.

    Returns
    -------
    data : dios.DictOfSeries
        A dictionary of pandas.Series, holding all the data.
    flagger : saqc.flagger
        The flagger object, holding flags and additional Informations related to `data`.

    """
    kwargs.pop('flag', None)
    return flagUnflagged(data, field, flagger, **kwargs)


@register(masking='field')
def flagManual(data, field, flagger, mdata, mflag: Any = 1, method="plain", **kwargs):
    """
    Flag data by given, "manually generated" data.

    The data is flagged at locations where `mdata` is equal to a provided flag (`mflag`).
    The format of mdata can be an indexed object, like pd.Series, pd.Dataframe or dios.DictOfSeries,
    but also can be a plain list- or array-like.
    How indexed mdata is aligned to data is specified via the `method` parameter.

    Parameters
    ----------
    data : dios.DictOfSeries
        A dictionary of pandas.Series, holding all the data.
    field : str
        The fieldname of the column, holding the data-to-be-flagged.
    flagger : saqc.flagger
        A flagger object, holding flags and additional informations related to `data`.
    mdata : {pd.Series, pd.Dataframe, DictOfSeries, str}
        The "manually generated" data
    mflag : scalar
        The flag that indicates data points in `mdata`, of wich the projection in data should be flagged.
    method : {'plain', 'ontime', 'left-open', 'right-open'}, default plain
        Defines how mdata is projected on data. Except for the 'plain' method, the methods assume mdata to have an
        index.
        * 'plain': mdata must have the same length as data and is projected one-to-one on data.
        * 'ontime': works only with indexed mdata. mdata entries are matched with data entries that have the same index.
        * 'right-open': mdata defines intervals, values are to be projected on.
            The intervals are defined by any two consecutive timestamps t_1 and 1_2 in mdata.
            the value at t_1 gets projected onto all data timestamps t with t_1 <= t < t_2.
        * 'left-open': like 'right-open', but the projected interval now covers all t with t_1 < t <= t_2.

    Returns
    -------
    data, flagger: original data, modified flagger
    
    Examples
    --------
    An example for mdata
    >>> mdata = pd.Series([1,0,1], index=pd.to_datetime(['2000-02', '2000-03', '2001-05']))
    >>> mdata
    2000-02-01    1
    2000-03-01    0
    2001-05-01    1
    dtype: int64

    On *dayly* data, with the 'ontime' method, only the provided timestamnps are used.
    Bear in mind that only exact timestamps apply, any offset will result in ignoring
    the timestamp.
    >>> _, fl = flagManual(data, field, flagger, mdata, mflag=1, method='ontime')
    >>> fl.isFlagged(field)
    2000-01-31    False
    2000-02-01    True
    2000-02-02    False
    2000-02-03    False
    ..            ..
    2000-02-29    False
    2000-03-01    True
    2000-03-02    False
    Freq: D, dtype: bool

    With the 'right-open' method, the mdata is forward fill:
    >>> _, fl = flagManual(data, field, flagger, mdata, mflag=1, method='right-open')
    >>> fl.isFlagged(field)
    2000-01-31    False
    2000-02-01    True
    2000-02-02    True
    ..            ..
    2000-02-29    True
    2000-03-01    False
    2000-03-02    False
    Freq: D, dtype: bool

    With the 'left-open' method, backward filling is used:
    >>> _, fl = flagManual(data, field, flagger, mdata, mflag=1, method='left-open')
    >>> fl.isFlagged(field)
    2000-01-31    False
    2000-02-01    False
    2000-02-02    True
    ..            ..
    2000-02-29    True
    2000-03-01    True
    2000-03-02    False
    Freq: D, dtype: bool
    """
    dat = data[field]
    if isinstance(mdata, str):
        # todo import path type in mdata, use
        #  s = pd.read_csv(mdata, index_col=N, usecol=[N,N,..]) <- use positional
        #  use a list-arg in config to get the columns
        #  at last, fall throug to next checks
        raise NotImplementedError("giving a path is currently not supported")

    if isinstance(mdata, (pd.DataFrame, DictOfSeries)):
        mdata = mdata[field]

    hasindex = isinstance(mdata, (pd.Series, pd.DataFrame, DictOfSeries))
    if not hasindex and method != "plain":
        raise ValueError("mdata has no index")

    if method == "plain":
        if hasindex:
            mdata = mdata.to_numpy()
        if len(mdata) != len(dat):
            raise ValueError("mdata must have same length then data")
        mdata = pd.Series(mdata, index=dat.index)
    elif method == "ontime":
        pass  # reindex will do the job later
    elif method in ["left-open", "right-open"]:
        mdata = mdata.reindex(dat.index.union(mdata.index))

        # -->)[t0-->)[t1--> (ffill)
        if method == "right-open":
            mdata = mdata.ffill()

        # <--t0](<--t1](<-- (bfill)
        if method == "left-open":
            mdata = mdata.bfill()
    else:
        raise ValueError(method)

    mask = mdata == mflag
    mask = mask.reindex(dat.index).fillna(False)
    flagger = flagger.setFlags(field=field, loc=mask, **kwargs)
    return data, flagger


@register(masking='all')
def flagCrossScoring(data, field, flagger, fields, thresh, cross_stat='modZscore', **kwargs):
    """
    Function checks for outliers relatively to the "horizontal" input data axis.

    For fields=[f_1,f_2,...,f_N] and timestamps [t_1,t_2,...,t_K], the following steps are taken for outlier detection:

    1. All timestamps t_i, where there is one f_k, with data[f_K] having no entry at t_i, are excluded from the
        following process (inner join of the f_i fields.)
    2. for every 0 <= i <= K, the value m_j = median({data[f_1][t_i], data[f_2][t_i], ..., data[f_N][t_i]}) is
        calculated
    2. for every 0 <= i <= K, the set {data[f_1][t_i] - m_j, data[f_2][t_i] - m_j, ..., data[f_N][t_i] - m_j} is tested
        for outliers with the specified method (`cross_stat` parameter)

    Parameters
    ----------
    data : dios.DictOfSeries
        A dictionary of pandas.Series, holding all the data.
    field : str
        A dummy parameter.
    flagger : saqc.flagger
        A flagger object, holding flags and additional informations related to `data`.
    fields : str
        List of fieldnames in data, determining wich variables are to be included into the flagging process.
    thresh : float
        Threshold which the outlier score of an value must exceed, for being flagged an outlier.
    cross_stat : {'modZscore', 'Zscore'}, default 'modZscore'
        Method used for calculating the outlier scores.
        * 'modZscore': Median based "sigma"-ish approach. See Referenecs [1].
        * 'Zscore': Score values by how many times the standard deviation they differ from the median.
            See References [1]

    Returns
    -------
    data : dios.DictOfSeries
        A dictionary of pandas.Series, holding all the data.
    flagger : saqc.flagger
        The flagger object, holding flags and additional Informations related to `data`.
        Flags values may have changed relatively to the input flagger.

    References
    ----------
    [1] https://www.itl.nist.gov/div898/handbook/eda/section3/eda35h.htm
    """

    df = data[fields].loc[data[fields].index_of('shared')].to_df()

    if isinstance(cross_stat, str):
        if cross_stat == 'modZscore':
            MAD_series = df.subtract(df.median(axis=1), axis=0).abs().median(axis=1)
            diff_scores = ((0.6745 * (df.subtract(df.median(axis=1), axis=0))).divide(MAD_series, axis=0)).abs()
        elif cross_stat == 'Zscore':
            diff_scores = (df.subtract(df.mean(axis=1), axis=0)).divide(df.std(axis=1), axis=0).abs()
        else:
            raise ValueError(cross_stat)
    else:
        try:
            stat = getattr(df, cross_stat.__name__)(axis=1)
        except AttributeError:
            stat = df.aggregate(cross_stat, axis=1)
        diff_scores = df.subtract(stat, axis=0).abs()

    mask = diff_scores > thresh
    for var in fields:
        flagger = flagger.setFlags(var, mask[var], **kwargs)

    return data, flagger<|MERGE_RESOLUTION|>--- conflicted
+++ resolved
@@ -435,8 +435,6 @@
 def flagSesonalRange(
     data, field, flagger, min, max, startmonth=1, endmonth=12, startday=1, endday=31, **kwargs,
 ):
-<<<<<<< HEAD
-=======
     """
     Function applies a range check onto data chunks (seasons).
 
@@ -472,8 +470,6 @@
         The flagger object, holding flags and additional Informations related to `data`.
         Flags values may have changed relatively to the flagger input.
     """
-    smask = sesonalMask(data[field].index, startmonth, startday, endmonth, endday)
->>>>>>> efda2413
 
     data, flagger = proc_fork(data, field, flagger, suffix="_masked")
     data, flagger = modelling_mask(data, field + "_masked", flagger, mode='seasonal',
@@ -485,12 +481,8 @@
     data, flagger = proc_drop(data, field + "_masked", flagger)
     return data, flagger
 
-<<<<<<< HEAD
-@register
-=======
-
-@register(masking='field')
->>>>>>> efda2413
+
+@register(masking='field')
 def clearFlags(data, field, flagger, **kwargs):
     flagger = flagger.clearFlags(field, **kwargs)
     return data, flagger
