--- conflicted
+++ resolved
@@ -65,21 +65,14 @@
 
 
 @register("missing")
-<<<<<<< HEAD
 def flagMissing(data, field, flagger, nodata=np.nan, **kwargs):
-    datacol = data[field].values
-=======
-def flagMissing(data, flags, field, flagger, nodata=np.nan, **kwargs):
-
     datacol = data[field]
->>>>>>> 358a6443
-
     if np.isnan(nodata):
         mask = datacol.isna()
     else:
         mask = datacol[datacol == nodata]
 
-    flagger.setFlags(field, mask, **kwargs)
+    flagger = flagger.setFlags(field, loc=mask, **kwargs)
     return data, flagger
 
 
@@ -108,16 +101,11 @@
 
 
 @register('force')
-<<<<<<< HEAD
 def forceFlags(data, field, flagger, **kwargs):
     flagger.clearFlags(field, **kwargs)
     flagger.setFlags(field, **kwargs)
     return data, flagger
-=======
-def forceFlags(data, flags, field, flagger, **kwargs):
-    flags = flagger.clearFlags(flags, field, **kwargs)
-    flags = flagger.setFlags(flags, field, **kwargs)
-    return data, flags
+
 
 @register('isolated')
 def flagIsolated(data, flags, field, flagger, isolation_range, max_isolated_group_size=1, continuation_range='10min',
@@ -157,5 +145,4 @@
         isolated_indices = isolated_indices[continuation_check[isolated_indices] <= max_isolated_group_size]
         # propagate True value onto all the isolated group:
 
-    return data, flags
->>>>>>> 358a6443
+    return data, flags