--- conflicted
+++ resolved
@@ -121,16 +121,8 @@
 
         Parameters
         ----------
-<<<<<<< HEAD
-        field: str
-            A column in flags and data.
-
-        cutoff: {float, str}
-            The cutoff-frequency, either an offset window string, or expressed in multiples of the sampling rate.
-=======
         cutoff :
             The cutoff-frequency, either an offset freq string, or expressed in multiples of the sampling rate.
->>>>>>> 6ee49c06
 
         nyq :
             The niquist-frequency. expressed in multiples if the sampling rate.
