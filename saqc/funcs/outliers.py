--- conflicted
+++ resolved
@@ -18,11 +18,7 @@
 from saqc.lib.types import FreqString
 from saqc.lib.tools import customRoller, findIndex, getFreqDelta
 from saqc.funcs.scores import assignKNNScore
-<<<<<<< HEAD
-from saqc.funcs.tools import copy, drop
-=======
 from saqc.funcs.tools import copyField, dropField
->>>>>>> e7876eb8
 from saqc.funcs.transformation import transform
 import saqc.lib.ts_operators as ts_ops
 
@@ -560,11 +556,7 @@
     """
 
     for f in fields:
-<<<<<<< HEAD
-        data, flags = copy(data, f, flags, f"trafo_{f}")
-=======
         data, flags = copyField(data, f, flags, f"trafo_{f}")
->>>>>>> e7876eb8
         data, flags = transform(data, f"trafo_{f}", flags, func=trafo, freq=partition)
 
     data, flags = assignKNNScore(
@@ -605,15 +597,9 @@
         flag=flag,
         **kwargs,
     )
-<<<<<<< HEAD
-    data, flags = drop(data, "kNN", flags)
-    for f in fields:
-        data, flags = drop(data, f"trafo_{f}", flags)
-=======
     data, flags = dropField(data, "kNN", flags)
     for f in fields:
         data, flags = dropField(data, f"trafo_{f}", flags)
->>>>>>> e7876eb8
 
     return data, flags
 
