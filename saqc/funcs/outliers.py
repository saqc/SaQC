--- conflicted
+++ resolved
@@ -378,13 +378,8 @@
               matching the passed offset string
 
         min_periods : int, default 11
-<<<<<<< HEAD
-            Minimum number of periods per partition that have to be present for a valid
-            outlier dettection to be made in this partition. (Only of effect, if `window`
-=======
             Minimum number of periods per window that have to be present for a valid
             outlier dettection to be made in this window. (Only of effect, if `freq`
->>>>>>> 4917787a
             is an integer.) Partition min value must always be greater then the
             nn_neighbors value.
 
