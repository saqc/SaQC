--- conflicted
+++ resolved
@@ -175,12 +175,9 @@
         p: int = 1,
         density: Literal["auto"] | float = "auto",
         fill_na: bool = True,
-<<<<<<< HEAD
-        field: str | None = None,
-=======
         slope_correct: bool = True,
         min_offset: float = None,
->>>>>>> be356a77
+        field: str | None = None,
         flag: float = BAD,
         **kwargs,
     ) -> "SaQC":
@@ -1331,88 +1328,6 @@
         demask=["field"],
         squeeze=["field"],
         multivariate=True,
-<<<<<<< HEAD
-        handles_target=False,
-        docstring={"field": DOC_TEMPLATES["field"]},
-    )
-    def flagCrossStatistics(
-        self: "SaQC",
-        thresh: float,
-        method: Literal["modZscore", "Zscore"] = "modZscore",
-        field: Sequence[str] | None = None,
-        flag: float = BAD,
-        **kwargs,
-    ) -> "SaQC":
-        """
-        Function checks for outliers relatively to the "horizontal" input data axis.
-
-        Notes
-        -----
-        The input variables dont necessarily have to be aligned. If the variables are unaligned, scoring
-        and flagging will only be performed on the subset of indices shared among all input variables.
-
-        For :py:attr:`field` :math:`=[f_1,f_2,...,f_N]` and timestamps :math:`[t_1,t_2,...,t_K]`,
-        the following steps are taken for outlier detection:
-
-        1. All timestamps :math:`t_i`, where there is one :math:`f_k`, with :math:`data[f_K]` having no
-           entry at :math:`t_i`, are excluded from the following process (inner join of the :math:`f_i` fields.)
-        2. for every :math:`0 <= i <= K`, the value
-           :math:`m_j = median(\\{data[f_1][t_i], data[f_2][t_i], ..., data[f_N][t_i]\\})` is calculated
-        3. for every :math:`0 <= i <= K`, the set
-           :math:`\\{data[f_1][t_i] - m_j, data[f_2][t_i] - m_j, ..., data[f_N][t_i] - m_j\\}` is tested for
-           outliers with the specified algorithm (:py:attr:`method` parameter).
-
-        Parameters
-        ----------
-        thresh :
-            Threshold which the outlier score of an value must exceed, for being flagged an outlier.
-
-        method :
-            Method used for calculating the outlier scores.
-
-            * ``'modZscore'``: Median based "sigma"-ish approach. See References [1].
-            * ``'Zscore'``: Score values by how many times the standard deviation they differ from the
-              median. See References [1].
-
-
-        References
-        ----------
-        [1] https://www.itl.nist.gov/div898/handbook/eda/section3/eda35h.htm
-        """
-        new_method_string = {
-            "modZscore": "modified",
-            "Zscore": "standard",
-            np.mean: "standard",
-            np.median: "modified",
-        }
-        call = (
-            f"qc.flagZScore(field={field}, window=1, "
-            f"method={new_method_string[method]}, "
-            f"thresh={thresh}, axis=1)"
-        )
-        warnings.warn(
-            f"The method `flagCrossStatistics` is deprecated and will "
-            f"be removed in verion 2.7 of saqc. To achieve the same behavior "
-            f"use:`{call}`",
-            DeprecationWarning,
-        )
-
-        return self.flagZScore(
-            field=field,
-            window=1,
-            method=new_method_string[method],
-            thresh=thresh,
-            axis=1,
-            flag=flag,
-        )
-
-    @register(
-        mask=["field"],
-        demask=["field"],
-        squeeze=["field"],
-        multivariate=True,
-=======
->>>>>>> be356a77
         docstring={"field": DOC_TEMPLATES["field"]},
     )
     def flagZScore(
