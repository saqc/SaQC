#! /usr/bin/env python

# SPDX-FileCopyrightText: 2021 Helmholtz-Zentrum für Umweltforschung GmbH - UFZ
#
# SPDX-License-Identifier: GPL-3.0-or-later

# -*- coding: utf-8 -*-

from __future__ import annotations

import uuid
import warnings
from typing import TYPE_CHECKING, Callable, Optional, Sequence, Tuple

import numba
import numpy as np
import numpy.polynomial.polynomial as poly
import pandas as pd
from outliers import smirnov_grubbs  # noqa, on pypi as outlier-utils
from scipy.stats import median_abs_deviation
from typing_extensions import Literal

from saqc import BAD, UNFLAGGED
from saqc.core import DictOfSeries, Flags, flagging, register
from saqc.funcs.scores import _univarScoring
from saqc.lib.docs import DOC_TEMPLATES
from saqc.lib.tools import getFreqDelta, isflagged, toSequence

if TYPE_CHECKING:
    from saqc import SaQC


class OutliersMixin:
    @register(
        mask=["field"],
        demask=["field"],
        squeeze=["field"],
        multivariate=True,
        handles_target=False,
    )
    def flagLOF(
        self: "SaQC",
        field: Sequence[str],
        n: int = 20,
        thresh: Literal["auto"] | float = 1.5,
        algorithm: Literal["ball_tree", "kd_tree", "brute", "auto"] = "ball_tree",
        p: int = 1,
        density: Literal["auto"] | float | Callable = "auto",
        flag: float = BAD,
        **kwargs,
    ) -> "SaQC":
        """
        Flag values where the Local Outlier Factor (LOF) exceeds cutoff.

        Parameters
        ----------
        n :
            Number of neighbors to be included into the LOF calculation. Defaults to ``20``, which is a
            value found to be suitable in the literature.

            * :py:attr:`n` determines the "locality" of an observation (its :py:attr:`n` nearest neighbors)
              and sets the upper limit to the number of values in outlier clusters (i.e. consecutive outliers). Outlier
              clusters of size greater than :py:attr:`n`/2 may not be detected reliably.
            * The larger :py:attr:`n`, the lesser the algorithm's sensitivity to local outliers and small
              or singleton outliers points. Higher values greatly increase numerical costs.

        thresh :
            The threshold for flagging the calculated LOF. A LOF of around ``1`` is considered normal and
            most likely corresponds to inlier points.

            * The "automatic" threshing introduced with the publication of the algorithm defaults to ``1.5``.
            * In this implementation, :py:attr:`thresh` defaults (``'auto'``) to flagging the scores with a
              modified 3-sigma rule, resulting in a :py:attr:`thresh` `` > 1.5`` which usually mitigates
              overflagging compared to the literature recommendation.

        algorithm :
            Algorithm used for calculating the :py:attr:`n`-nearest neighbors.

        p :
            Degree of the metric ("Minkowski"), according to which the distance to neighbors is determined.
            Most important values are:

            * ``1`` - Manhatten Metric
            * ``2`` - Euclidian Metric

        Notes
        -----
        * The :py:meth:`~saqc.SaQC.flagLOF` function calculates the Local Outlier Factor (LOF) for every point
          in the input timeseries. The *LOF* is a scalar value, that roughly correlates to the *reachability*,
          or "outlierishnes" of the evaluated datapoint. If a point is as reachable, as all its
          :py:attr:`n`-nearest neighbors, the *LOF* score evaluates to around ``1``. If it is only as half as
          reachable as all its ``n``-nearest neighbors are (so to say, as double as "outlierish"), the score
          is about ``2``. So, the Local Outlier *Factor* relates a point's *reachability* to the *reachability*
          of its :py:attr:`n`-nearest neighbors in a multiplicative fashion (as a "factor").
        * The *reachability* of a point thereby is determined as an aggregation of the points distances to its
          :py:attr:`n`-nearest neighbors, measured with regard to the minkowski metric of degree :py:attr:`p`
          (usually euclidean).
        * To derive a binary label for every point (outlier: *yes*, or *no*), the scores are cut off at a level,
          determined by :py:attr:`thresh`.

        """
        fields = toSequence(field)
        field_ = str(uuid.uuid4())
        self = self.assignLOF(
            field=fields,
            target=field_,
            n=n,
            algorithm=algorithm,
            p=p,
            density=density,
        )
        s = self.data[field_]
        if thresh == "auto":
            s = pd.concat([s, (-s - 2)])
            s_mask = (s - s.mean() / s.std())[: len(s) // 2].abs() > 3
        else:
            s_mask = s < abs(thresh)

        for f in fields:
            mask = ~isflagged(self._flags[f], kwargs["dfilter"]) & s_mask
            self._flags[mask, f] = flag

        return self.dropField(field_)

    @flagging()
    def flagUniLOF(
        self: "SaQC",
        field: str,
        n: int = 20,
        thresh: Literal["auto"] | float = 1.5,
        algorithm: Literal["ball_tree", "kd_tree", "brute", "auto"] = "ball_tree",
        p: int = 1,
        density: Literal["auto"] | float | Callable = "auto",
        fill_na: str = "linear",
        flag: float = BAD,
        **kwargs,
    ) -> "SaQC":
        """
        Flag "univariate" Local Outlier Factor (LOF) exceeding cutoff.

        The function is a wrapper around a usual LOF implementation, aiming for an easy to use,
        parameter minimal outlier detection function for single variables, that does not necessitate
        prior modelling of the variable. LOF is applied onto a concatenation of the `field` variable
        and a "temporal density", or "penalty" variable, that measures temporal distance between data
        points. See notes Section for a more exhaustive explaination.

        See the Notes section for more details on the algorithm.

        Parameters
        ----------
        n :
            Number of periods to be included into the LOF calculation. Defaults to `20`, which is a
            value found to be suitable in the literature.

            * :py:attr:`n` determines the "locality" of an observation (its :py:attr:`n` nearest neighbors)
              and sets the upper limit to the number of values in an outlier clusters (i.e. consecutive outliers). Outlier
              clusters of size greater than :py:attr:`n`/2 may not be detected reliably.
            * The larger :py:attr:`n`, the lesser the algorithm's sensitivity to local outliers and small
              or singleton outlier points. Higher values greatly increase numerical costs.

        thresh :
            The threshold for flagging the calculated LOF. A LOF of around ``1`` is considered normal and
            most likely corresponds to inlier points. This parameter is considered the main calibration
            parameter of the algorithm.

            * The threshing defaults to ``1.5``, wich is the default value found to be suitable in the literature.
            * ``'auto'`` enables flagging the scores with a modified 3-sigma rule,
              resulting in a thresh around ``4``, which usually greatly mitigates overflagging compared to the
              literature recommendation, but often is too high.
            * sensitive range for the parameter may be ``[1,15]``, assuming default settings for the other parameters.

        algorithm :
            Algorithm used for calculating the :py:attr:`n`-nearest neighbors needed for LOF calculation.
        p :
            Degree of the metric ("Minkowski"), according to which distance to neighbors is determined.
            Most important values are:
            * ``1`` - Manhatten Metric
            * ``2`` - Euclidian Metric
        density :
            How to calculate the temporal distance/density for the variable to flag.

            * ``'auto'`` - introduces linear density with an increment equal to the median of the absolute
              diff of the variable to flag.
            * ``float`` - introduces linear density with an increment equal to :py:attr:`density`
            * Callable - calculates the density by applying the function passed onto the variable to flag
              (passed as Series).

        fill_na :
            Weather or not to fill NaN values in the data with a linear interpolation.

        See Also
        --------
        :ref:`introduction to outlier detection with saqc <cookbooks/OutlierDetection:Outlier Detection>`

        Notes
        -----
        * The :py:meth:`~saqc.SaQC.flagUniLOF` function calculates an univariate
          Local Outlier Factor (UniLOF) - score for every point in the one dimensional input
          data series.
          The *UniLOF* score of any data point is a scalar value, that roughly correlates to
          its *reachability*, or "outlierishnes" in the 2-dimensional space constituted by the
          data-values and the time axis. So the Algorithm basically operates on the "graph",
          or the "plot" of the input timeseries.
        * If a point in this "graph" is as reachable, as all its :py:attr:`n`-nearest
          neighbors, its *UniLOF* score evaluates to around ``1``. If it is only as half as
          reachable as all its :py:attr:`n` neighbors are
          (so to say, as double as "outlierish"), its score evaluates to ``2`` roughly.
          So, the Univariate Local Outlier *Factor* relates a points *reachability* to the
          *reachability* of its :py:attr:`n`-nearest neighbors in a multiplicative fashion
          (as a "factor").
        * The *reachability* of a point thereby is derived as an aggregation of the points
          distance to its :py:attr:`n`-nearest neighbors, measured with regard to the minkowski
          metric of degree :py:attr:`p` (usually euclidean).
        * The parameter :py:attr:`density` thereby determines how dimensionality of the time is
          removed, to make it a dimensionless, real valued coordinate.
        * To derive a binary label for every point (outlier: *yes*, or *no*), the scores are cut
          off at a level, determined by :py:attr:`thresh`.

        Examples
        --------

        See the :ref:`outlier detection cookbook <cookbooks/OutlierDetection:Outlier Detection>` for a detailed
        introduction into the usage and tuning of the function.

        .. plot::
           :context: reset
           :include-source: False

           import matplotlib
           import saqc
           import pandas as pd
           data = pd.read_csv('../resources/data/hydro_data.csv')
           data = data.set_index('Timestamp')
           data.index = pd.DatetimeIndex(data.index)
           qc = saqc.SaQC(data)

        Example usage with default parameter configuration:

        Loading data via pandas csv file parser, casting index to DateTime, generating a :py:class:`~saqc.SaQC`
        instance from the data and plotting the variable representing light scattering at 254 nanometers wavelength.

        .. doctest:: flagUniLOFExample

           >>> import saqc
           >>> data = pd.read_csv('./resources/data/hydro_data.csv')
           >>> data = data.set_index('Timestamp')
           >>> data.index = pd.DatetimeIndex(data.index)
           >>> qc = saqc.SaQC(data)
           >>> qc.plot('sac254_raw') # doctest: +SKIP

        .. plot::
           :context:
           :include-source: False
           :class: center

            qc.plot('sac254_raw')

        We apply :py:meth:`~saqc.SaqC.flagUniLOF` in with default parameter values. Meaning, that the main
        calibration paramters :py:attr:`n` and :py:attr:`thresh` evaluate to `20` and `1.5` respectively.

        .. doctest:: flagUniLOFExample

           >>> import saqc
           >>> qc = qc.flagUniLOF('sac254_raw')
           >>> qc.plot('sac254_raw') # doctest: +SKIP

        .. plot::
           :context: close-figs
           :include-source: False
           :class: center

           qc = qc.flagUniLOF('sac254_raw')
           qc.plot('sac254_raw')

        """
        field_ = str(uuid.uuid4())
        self = self.assignUniLOF(
            field=field,
            target=field_,
            n=n,
            algorithm=algorithm,
            p=p,
            density=density,
            fill_na=fill_na,
        )
        s = self.data[field_]
        if thresh == "auto":
            _s = pd.concat([s, (-s - 2)])
            s_mask = ((_s - _s.mean()) / _s.std()).iloc[: int(s.shape[0])].abs() > 3
        else:
            s_mask = s < -abs(thresh)

        s_mask = ~isflagged(self._flags[field], kwargs["dfilter"]) & s_mask
        self._flags[s_mask, field] = flag
        self = self.dropField(field_)
        return self

    @flagging()
    def flagRange(
        self: "SaQC",
        field: str,
        min: float = -np.inf,
        max: float = np.inf,
        flag: float = BAD,
        **kwargs,
    ) -> "SaQC":
        """
        Function flags values exceeding the closed interval [:py:attr:`min`, :py:attr:`max`].

        Parameters
        ----------
        min :
            Lower bound for valid data.
        max :
            Upper bound for valid data.
        """

        # using .values is much faster
        datacol = self._data[field].to_numpy()
        mask = (datacol < min) | (datacol > max)
        self._flags[mask, field] = flag
        return self

    @flagging()
    def flagByStray(
        self: "SaQC",
        field: str,
        window: int | str | None = None,
        min_periods: int = 11,
        iter_start: float = 0.5,
        alpha: float = 0.05,
        flag: float = BAD,
        **kwargs,
    ) -> "SaQC":
        """
        Flag outliers in 1-dimensional (score) data using the STRAY Algorithm.

        For more details about the algorithm please refer to [1].

        Parameters
        ----------

        window :
            Determines the segmentation of the data into partitions, the kNN algorithm is
            applied onto individually.

            * ``None``: Apply Scoring on whole data set at once
            * ``int``: Apply scoring on successive data chunks of periods with the given length.
              Must be greater than 0.
            * Offset String : Apply scoring on successive partitions of temporal extension
              matching the passed offset string

        min_periods :
            Minimum number of periods per partition that have to be present for a valid
            outlier detection to be made in this partition (only of effect, if :py:attr:`freq`
            is an integer).

        iter_start :
            Float in ``[0, 1]`` that determines which percentage of data is considered
            "normal". ``0.5`` results in the stray algorithm to search only the upper 50% of
            the scores for the cut off point. (See reference section for more information)

        alpha :
            Level of significance by which it is tested, if a score might be drawn from
            another distribution than the majority of the data.

        References
        ----------
        [1]  Priyanga Dilini Talagala, Rob J. Hyndman & Kate Smith-Miles (2021):
             Anomaly Detection in High-Dimensional Data,
             Journal of Computational and Graphical Statistics, 30:2, 360-374,
             DOI: 10.1080/10618600.2020.1807997
        """
        scores = self._data[field].dropna()

        if scores.empty:
            return self

        if not window:
            window = len(scores)

        if isinstance(window, str):
            partitions = scores.groupby(pd.Grouper(freq=window))

        else:
            grouper_series = pd.Series(
                data=np.arange(0, len(scores)), index=scores.index
            )
            grouper_series = grouper_series.transform(
                lambda x: int(np.floor(x / window))
            )
            partitions = scores.groupby(grouper_series)

        # calculate flags for every window
        for _, partition in partitions:
            if partition.empty | (len(partition) < min_periods):
                continue

            sample_size = len(partition)

            sorted_i = partition.values.argsort()
            resids = partition.values[sorted_i]
            gaps = np.append(0, np.diff(resids))

            tail_size = int(max(min(50, np.floor(sample_size / 4)), 2))
            tail_indices = np.arange(2, tail_size + 1)

            i_start = int(max(np.floor(sample_size * iter_start), 1) + 1)
            ghat = np.array([np.nan] * sample_size)

            for i in range(i_start - 1, sample_size):
                ghat[i] = sum(
                    (tail_indices / (tail_size - 1)) * gaps[i - tail_indices + 1]
                )

            log_alpha = np.log(1 / alpha)
            for iter_index in range(i_start - 1, sample_size):
                if gaps[iter_index] > log_alpha * ghat[iter_index]:
                    index = partition.index[sorted_i[iter_index:]]
                    self._flags[index, field] = flag
                    break

        return self

    @register(
        mask=["field"],
        demask=["field"],
        squeeze=["field"],
        multivariate=True,
        handles_target=False,
        docstring={"field": DOC_TEMPLATES["field"]},
    )
    def flagMVScores(
        self: "SaQC",
        field: Sequence[str],
        trafo: Callable[[pd.Series], pd.Series] = lambda x: x,
        alpha: float = 0.05,
        n: int = 10,
        func: Callable[[pd.Series], float] = np.sum,
        iter_start: float = 0.5,
        window: int | str | None = None,
        min_periods: int = 11,
        stray_range: str | None = None,
        drop_flagged: bool = False,  # TODO: still a case ?
        thresh: float = 3.5,
        min_periods_r: int = 1,
        flag: float = BAD,
        **kwargs,
    ) -> "SaQC":
        """
        The algorithm implements a 3-step outlier detection procedure for simultaneously
        flagging of higher dimensional data (dimensions > 3).

        In [1], the procedure is introduced and exemplified with an application on hydrological
        data. See the notes section for an overview over the algorithms basic steps.

        Parameters
        ----------
        trafo : default identity
            Transformation to be applied onto every column before scoring. For more fine-grained
            control, the data could also be transformed before :py:meth:`~saqc.SaQC.flagMVScores`
            is called.

        alpha :
            Level of significance by which it is tested, if an observations score might
            be drawn from another distribution than the majority of the data.

        n :
            Number of neighbors included in the scoring process for every datapoint.

        func : default sum
            Function that aggregates a value's k-smallest distances, returning a scalar score.

        iter_start :
            Value in ``[0,1]`` that determines which percentage of data is considered
            "normal". 0.5 results in the threshing algorithm to search only the upper 50%
            of the scores for the cut off point. (See reference section for more
            information)

<<<<<<< HEAD
        window : {None, str, int}, default None
            Only effective when `threshing` = 'stray'. Determines the size of the data
            partitions, the data is decomposed into. Each window is checked seperately
            for outliers. If a String is passed, it has to be an offset string and it
            results in partitioning the data into parts of according temporal length. If
            an integer is passed, the data is simply split up into continous chunks of
            `window` periods. if ``None`` is passed (default), all the data will be tested
            in one run.

        min_periods : int, default 11
            Only effective when `threshing` = 'stray'. Minimum number of periods per
            window that have to be present for a valid outlier detection to be made in
            this window. (Only of effect, if `stray_partition` is an integer.)

        partition_trafo : bool, default True
            Whether or not to apply the passed transformation on every window the
            algorithm is applied on, separately.

        stray_range : {None, str}, default None
            If not None, it is tried to reduce the stray result onto single outlier
            components of the input fields. An offset string, denoting the range of the
=======
        window :
            Only effective if :py:attr:`threshing` is set to ``'stray'``. Determines the
            size of the data partitions, the data is decomposed into. Each partition is checked
            seperately for outliers.
            Either given as an Offset String, denoting the windows temporal extension or
            as an integer, denoting the windows number of periods. ``NaN`` also count as periods.
            If ``None``, all data points share the same scoring window, which than equals the whole
            data.

        min_periods :
            Only effective if :py:attr:`threshing` is set to ``'stray'`` and :py:attr:`partition` is an integer.
            Minimum number of periods per :py:attr:`partition` that have to be present for a valid outlier
            detection to be made in this partition.

        stray_range :
            If not ``None``, it is tried to reduce the stray result onto single outlier components
            of the input :py:attr:`field`. The offset string denotes the range of the
>>>>>>> 6ee49c06
            temporal surrounding to include into the MAD testing while trying to reduce
            flags.

        drop_flagged :
            Only effective when :py:attr:`stray_range` is not ``None``. Whether or not to drop flagged
            values from the temporal surroundings.

        thresh :
            Only effective when :py:attr:`stray_range` is not ``None``. The 'critical' value,
            controlling wheather the MAD score is considered referring to an outlier or
            not. Higher values result in less rigid flagging. The default value is widely
            considered apropriate in the literature.

        min_periods_r :
            Only effective when :py:attr:`stray_range` is not ``None``. Minimum number of measurements
            necessary in an interval to actually perform the reduction step.

        Notes
        -----
        The basic steps are:

        1. transforming

        The different data columns are transformed via timeseries transformations to
        (a) make them comparable and
        (b) make outliers more stand out.

        This step is usually subject to a phase of research/try and error. See [1] for more
        details.

        Note, that the data transformation as an built-in step of the algorithm, will likely
        get deprecated in the future. Its better to transform the data in a processing
        step, preceeding the multivariate flagging process. Also, by doing so, one gets
        mutch more control and variety in the transformation applied, since the `trafo`
        parameter only allows for application of the same transformation to all of the
        variables involved.

        2. scoring

        Every observation gets assigned a score depending on its k nearest neighbors. See
        the `scoring_method` parameter description for details on the different scoring
        methods. Furthermore [1] may give some insight in the pro and cons of the
        different methods.

        3. threshing

        The gaps between the (greatest) scores are tested for beeing drawn from the same
        distribution as the majority of the scores. If a gap is encountered, that,
        with sufficient significance, can be said to not be drawn from the same
        distribution as the one all the smaller gaps are drawn from, than the observation
        belonging to this gap, and all the observations belonging to gaps larger then
        this gap, get flagged outliers. See description of the `threshing` parameter for
        more details. Although [1] gives a fully detailed overview over the `stray`
        algorithm.

        References
        ----------
        [1]  Priyanga Dilini Talagala, Rob J. Hyndman & Kate Smith-Miles (2021):
             Anomaly Detection in High-Dimensional Data,
             Journal of Computational and Graphical Statistics, 30:2, 360-374,
             DOI: 10.1080/10618600.2020.1807997

        """

        # parameter deprecations

        if "partition" in kwargs:
            warnings.warn(
                """
                The parameter `partition` is deprecated and will be removed in version 3.0 of saqc.
                Please us the parameter `window` instead.'
                """,
                DeprecationWarning,
            )
            window = kwargs["partition"]

        if "partition_min" in kwargs:
            warnings.warn(
                """
                The parameter `partition_min` is deprecated and will be removed in version 3.0 of saqc.
                Please us the parameter `min_periods` instead.'
                """,
                DeprecationWarning,
            )
            min_periods = kwargs["partition_min"]

        if min_periods != 11:
            warnings.warn(
                """
                You were setting a customary value for the `min_periods` parameter: note that this parameter 
                does no longer refer to the reduction interval length, but now controls the number of periods 
                having to be present in an interval of size `window` (deprecated:`partition`) for the algorithm to be 
                performed in that interval.
                To alter the size of the reduction window, use the parameter `min_periods_r`. Changes readily apply. 
                Warning will be removed in saqc version 3.0.
                """,
                DeprecationWarning,
            )

        fields = toSequence(field)

        fields_ = []
        for f in fields:
            field_ = str(uuid.uuid4())
            self = self.copyField(field=f, target=field_)
            self = self.transform(field=field_, func=trafo, freq=window)
            fields_.append(field_)

        knn_field = str(uuid.uuid4())
        self = self.assignKNNScore(
            field=fields_,
            target=knn_field,
            n=n,
            func=func,
            freq=window,
            algorithm="ball_tree",
            min_periods=min_periods,
            **kwargs,
        )
        for field_ in fields_:
            self = self.dropField(field_)

        self = self.flagByStray(
            field=knn_field,
            freq=window,
            min_periods=min_periods,
            iter_start=iter_start,
            alpha=alpha,
            flag=flag,
            **kwargs,
        )

        self._data, self._flags = _evalStrayLabels(
            data=self._data,
            field=knn_field,
            target=fields,
            flags=self._flags,
            reduction_range=stray_range,
            reduction_drop_flagged=drop_flagged,
            reduction_thresh=thresh,
            reduction_min_periods=min_periods_r,
            flag=flag,
            **kwargs,
        )
        return self.dropField(knn_field)

    @flagging()
    def flagRaise(
        self: "SaQC",
        field: str,
        thresh: float,
        raise_window: str,
        freq: str,
        average_window: str | None = None,
        raise_factor: float = 2.0,
        slope: float | None = None,
        weight: float = 0.8,
        flag: float = BAD,
        **kwargs,
    ) -> "SaQC":
        """
        The function flags raises and drops in value courses, that exceed a certain threshold
        within a certain timespan.

        The parameter variety of the function is owned to the intriguing case of values, that
        "return" from outlierish or anomalious value levels and thus exceed the threshold,
        while actually being usual values.

        Notes
        -----
        The dataset is NOT supposed to be harmonized to a time series with an equidistant
        requency grid.

        The value :math:`x_{k}` of a time series :math:`x` with associated
        timestamps :math:`t_i`, is flagged a raise, if:

        1. There is any value :math:`x_{s}`, preceeding :math:`x_{k}` within
           :py:attr:`raise_window` range, so that
           :math:`M = |x_k - x_s | >`  :py:attr:`thresh` :math:`> 0`

        2. The weighted average :math:`\\mu^{*}` of the values, preceding :math:`x_{k}`
           within :py:attr:`average_window` range indicates, that :math:`x_{k}` does not
           return from an "outlierish" value course, meaning that
           :math:`x_k > \\mu^* + ( M` / :py:attr:`raise_factor` :math:`)`

        3. Additionally, if :py:attr:`slope` is not ``None``, :math:`x_{k}` is checked for being
           sufficiently divergent from its very predecessor :math:`x_{k-1}`, meaning that, it
           is additionally checked if:
           * :math:`x_k - x_{k-1} >` :py:attr:`slope`
           * :math:`t_k - t_{k-1} >` :py:attr:`weight` :math:`\\times` :py:attr:`freq`

        Parameters
        ----------
        thresh :
            The threshold, for the total rise (:py:attr:`thresh` ``> 0``), or total drop
            (:py:attr:`thresh` ``< 0``), value courses must not exceed within a timespan
            of length :py:attr:`raise_window`.

        raise_window :
            An offset string, determining the timespan, the rise/drop thresholding refers
            to. Window is inclusively defined.

<<<<<<< HEAD
          * :math:`x_k - x_{k-1} >` `min_slope`
          * :math:`t_k - t_{k-1} >` `weight` :math:`\\times` `window`
=======
        freq :
            An offset string, determining the frequency, the timeseries to flag is supposed
            to be sampled at. The window is inclusively defined.
>>>>>>> 6ee49c06

        average_window :
            See condition (2) of the description given in the Notes. Window is
            inclusively defined, defaults to 1.5 times the size of :py:attr:`raise_window`.

        raise_factor :
            See condition (2).

        slope :
            See condition (3).

        weight :
            See condition (3).
        """
        # prepare input args
        dataseries = self._data[field].dropna()
        raise_window_td = pd.Timedelta(raise_window)
        freq_dt = pd.Timedelta(freq)
        if slope is not None:
            slope = np.abs(slope)

        if average_window is None:
            average_window = 1.5 * raise_window_td

        if thresh < 0:
            dataseries *= -1
            thresh *= -1

        def raise_check(x, thresh):
            test_set = x[-1] - x[0:-1]
            max_val = np.max(test_set)
            if max_val >= thresh:
                return max_val
            else:
                return np.nan

        def custom_rolling_mean(x):
            return np.sum(x[:-1])

        # get invalid-raise/drop mask:
        raise_series = dataseries.rolling(raise_window_td, min_periods=2, closed="both")

        numba_boost = True
        if numba_boost:
            raise_check_boosted = numba.jit(raise_check, nopython=True)
            raise_series = raise_series.apply(
                raise_check_boosted, args=(thresh,), raw=True, engine="numba"
            )
        else:
            raise_series = raise_series.apply(raise_check, args=(thresh,), raw=True)

        if raise_series.isna().all():
            return self

        # "unflag" values of insufficient deviation to their predecessors
        if slope is not None:
            w_mask = (
                pd.Series(dataseries.index).diff().dt.total_seconds()
                / freq_dt.total_seconds()
            ) > weight
            slope_mask = np.abs(dataseries.diff()) < slope
            to_unflag = raise_series.notna() & w_mask.values & slope_mask
            raise_series[to_unflag] = np.nan

        # calculate and apply the weighted mean weights (pseudo-harmonization):
        weights = (
            pd.Series(dataseries.index).diff(periods=2).shift(-1).dt.total_seconds()
            / freq_dt.total_seconds()
            / 2
        )

        weights.iloc[0] = 0.5 + (
            pd.Timestamp(dataseries.index[1]) - pd.Timestamp(dataseries.index[0])
        ).total_seconds() / (freq_dt.total_seconds() * 2)

        weights.iloc[-1] = 0.5 + (
            pd.Timestamp(dataseries.index[-1]) - pd.Timestamp(dataseries.index[-2])
        ).total_seconds() / (freq_dt.total_seconds() * 2)

        weights[weights > 1.5] = 1.5
        weights.index = dataseries.index
        weighted_data = dataseries.mul(weights)

        # rolling weighted mean calculation
        weighted_rolling_mean = weighted_data.rolling(
            average_window, min_periods=2, closed="both"
        )
        weights_rolling_sum = weights.rolling(
            average_window, min_periods=2, closed="both"
        )
        if numba_boost:
            custom_rolling_mean_boosted = numba.jit(custom_rolling_mean, nopython=True)
            weighted_rolling_mean = weighted_rolling_mean.apply(
                custom_rolling_mean_boosted, raw=True, engine="numba"
            )
            weights_rolling_sum = weights_rolling_sum.apply(
                custom_rolling_mean_boosted, raw=True, engine="numba"
            )
        else:
            weighted_rolling_mean = weighted_rolling_mean.apply(
                custom_rolling_mean, raw=True
            )
            weights_rolling_sum = weights_rolling_sum.apply(
                custom_rolling_mean, raw=True, engine="numba"
            )

        weighted_rolling_mean = weighted_rolling_mean / weights_rolling_sum
        # check means against critical raise value:
        to_flag = dataseries >= weighted_rolling_mean + (raise_series / raise_factor)
        to_flag &= raise_series.notna()
        self._flags[to_flag[to_flag].index, field] = flag

        return self

    @flagging()
    def flagMAD(
        self: "SaQC",
        field: str,
        window: str | int | None = None,
        z: float = 3.5,
        min_residuals: int | None = None,
        min_periods: int | None = None,
        center: bool = False,
        flag: float = BAD,
        **kwargs,
    ) -> "SaQC":
        """
        Flag outiers using the modified Z-score outlier detection method.

        See references [1] for more details on the algorithm.

        Note
        ----
        Data needs to be sampled at a regular equidistant time grid.

        Parameters
        ----------
        window :
            Size of the window. Either given as an Offset String, denoting the window's temporal extension or
            as an integer, denoting the window's number of periods. ``NaN`` also count as periods.
            If ``None``, all data points share the same scoring window, which than equals the whole data.
        z :
            The value the Z-score is tested against. Defaulting to ``3.5`` (Recommendation of [1])
        min_periods :
            Minimum number of valid meassurements in a scoring window, to consider the resulting score valid.
        center :
            Weather or not to center the target value in the scoring window. If ``False``, the
            target value is the last value in the window.

        References
        ----------
        [1] https://www.itl.nist.gov/div898/handbook/eda/section3/eda35h.htm
        """

        self = self.flagZScore(
            field,
            window=window,
            thresh=z,
            min_residuals=min_residuals,
            model_func=np.median,
            norm_func=lambda x: median_abs_deviation(
                x, scale="normal", nan_policy="omit"
            ),
            center=center,
            min_periods=min_periods,
            flag=flag,
        )

        return self

    @flagging()
    def flagOffset(
        self: "SaQC",
        field: str,
        tolerance: float,
        window: int | str,
        thresh: float | None = None,
        thresh_relative: float | None = None,
        flag: float = BAD,
        **kwargs,
    ) -> "SaQC":
        """
        A basic outlier test that works on regularly and irregularly sampled data.

        The test classifies values/value courses as outliers by detecting not only a rise
        in value, but also, by checking for a return to the initial value level.

        Notes
        -----
        This definition of a "spike" not only includes one-value outliers, but also plateau-ish value courses.

        Values :math:`x_n, x_{n+1}, .... , x_{n+k}` of a timeseries :math:`x` with
        associated timestamps :math:`t_n, t_{n+1}, .... , t_{n+k}` are considered spikes, if:
        1. :math:`|x_{n-1} - x_{n + s}| >` :py:attr:`thresh`, for all :math:`s \\in [0,1,2,...,k]`
        2. if :py:attr:`thresh_relative` > 0, :math:`x_{n + s} > x_{n - 1}*(1+` :py:attr:`thresh_relative` :math:`)`
        3. if :py:attr:`thresh_relative` < 0, :math:`x_{n + s} < x_{n - 1}*(1+` :py:attr:`thresh_relative` :math:`)`
        4. :math:`|x_{n-1} - x_{n+k+1}| <` :py:attr:`tolerance`
        5. :math:`|t_{n-1} - t_{n+k+1}| <` :py:attr:`window`


        Parameters
        ----------
        tolerance :
            Maximum difference allowed between the value, directly preceding and the value directly
            succeeding an offset to trigger flagging of the offsetting values. See condition (4).
        window :
            Maximum length allowed for offset value courses, to trigger flagging of the offsetting values.
            See condition (5). Integer defined window length are only allowed for regularly sampled
            timeseries.
        thresh :
            Minimum difference between a value and its successors, to consider the successors an anomalous
            offset group. See condition (1). If ``None``, condition (1) is not tested.
        thresh_relative :
            Minimum relative change between a value and its successors, to consider the successors an anomalous
            offset group. See condition (2). If ``None``, condition (2) is not tested.

        Examples
        --------
        Below picture gives an abstract interpretation of the parameter interplay in case of a positive
        value jump, initialising an offset course.

        .. figure:: /resources/images/flagOffsetPic.png

           The four values marked red, are flagged, because (1) the initial value jump *exceeds* the value
           given by :py:attr:`thresh`, (2) the temporal extension of the group does *not exceed* the range
           given by `window` and (3) the returning value after the group, lies *within* the value range
           determined by :py:attr:`tolerance`


        .. plot::
           :context:
           :include-source: False

           import matplotlib
           import saqc
           import pandas as pd
           data = pd.DataFrame({'data':np.array([5,5,8,16,17,7,4,4,4,1,1,4])}, index=pd.date_range('2000', freq='1H', periods=12))


        Lets generate a simple, regularly sampled timeseries with an hourly sampling rate and generate an
        :py:class:`saqc.SaQC` instance from it.

        .. doctest:: flagOffsetExample

           >>> import saqc
           >>> data = pd.DataFrame({'data':np.array([5,5,8,16,17,7,4,4,4,1,1,4])}, index=pd.date_range('2000',window='1H', periods=12))
           >>> data
                                data
           2000-01-01 00:00:00     5
           2000-01-01 01:00:00     5
           2000-01-01 02:00:00     8
           2000-01-01 03:00:00    16
           2000-01-01 04:00:00    17
           2000-01-01 05:00:00     7
           2000-01-01 06:00:00     4
           2000-01-01 07:00:00     4
           2000-01-01 08:00:00     4
           2000-01-01 09:00:00     1
           2000-01-01 10:00:00     1
           2000-01-01 11:00:00     4
           >>> qc = saqc.SaQC(data)

        Now we are applying :py:meth:`~saqc.SaQC.flagOffset` and try to flag offset courses, that dont extend
        longer than *6 hours* in time (:py:attr:`window`) and that have an initial value jump higher than ``2``
        (:py:attr:`thresh`), and that do return to the initial value level within a tolerance of ``1.5``
        (:py:attr:`tolerance`).

        .. doctest:: flagOffsetExample

           >>> qc = qc.flagOffset("data", thresh=2, tolerance=1.5, window='6H')
           >>> qc.plot('data')  # doctest: +SKIP

        .. plot::
           :context: close-figs
           :include-source: False

           >>> qc = saqc.SaQC(data)
           >>> qc = qc.flagOffset("data", thresh=2, tolerance=1.5, window='6H')
           >>> qc.plot('data')  # doctest: +SKIP

        Note, that both, negative and positive jumps are considered starting points of negative or positive
        offsets. If you want to impose the additional condition, that the initial jump must exceed
        +90%* of the value level, you can additionally set the :py:attr:`thresh_relative` parameter:

        .. doctest:: flagOffsetExample

           >>> qc = qc.flagOffset("data", thresh=2, thresh_relative=.9, tolerance=1.5, window='6H')
           >>> qc.plot('data') # doctest:+SKIP

        .. plot::
           :context: close-figs
           :include-source: False

           >>> qc = saqc.SaQC(data)
           >>> qc = qc.flagOffset("data", thresh=2, thresh_relative=.9, tolerance=1.5, window='6H')
           >>> qc.plot('data')  # doctest: +SKIP

        Now, only positive jumps, that exceed a value gain of +90%* are considered starting points of offsets.

        In the same way, you can aim for only negative offsets, by setting a negative relative threshold.
        The below example only flags offsets, that fall off by at least *50%* in value, with an absolute
        value drop of at least 2.

        .. doctest:: flagOffsetExample

           >>> qc = qc.flagOffset("data", thresh=2, thresh_relative=-.5, tolerance=1.5, window='6H')
           >>> qc.plot('data') # doctest:+SKIP

        .. plot::
           :context: close-figs
           :include-source: False

           >>> qc = saqc.SaQC(data)
           >>> qc = qc.flagOffset("data", thresh=2, thresh_relative=-.5, tolerance=1.5, window='6H')
           >>> qc.plot('data')  # doctest: +SKIP
        """
        if (thresh is None) and (thresh_relative is None):
            raise ValueError(
                "At least one of parameters 'thresh' and 'thresh_relative' has to be given. Got 'thresh'=None, "
                "'thresh_relative'=None instead."
            )
        if thresh is None:
            thresh = 0

        dat = self._data[field].dropna()
        if thresh_relative is not None:
            rel_jumps = np.sign(thresh_relative) * dat > np.sign(
                thresh_relative
            ) * dat.shift(+1) * (1 + thresh_relative)

        data_diff = dat.diff()
        initial_jumps = data_diff.abs() > thresh
        if thresh_relative:
            initial_jumps &= rel_jumps
        return_in_time = (
            dat[::-1]
            .rolling(window, min_periods=2)
            .apply(lambda x: np.abs(x[-1] - x[:-1]).min() < tolerance, raw=True)[::-1]
            .astype(bool)
        )
        return_in_time = return_in_time & initial_jumps.reindex(
            dat.index, fill_value=False
        ).shift(-1, fill_value=False)
        offset_start_candidates = dat[return_in_time]
        win_delta = pd.Timedelta(window)
        corners = pd.Series(False, index=dat.index)
        to_flag = pd.Series(False, index=dat.index)
        ns = pd.Timedelta("1ns")
        for c in zip(offset_start_candidates.index, offset_start_candidates.values):
            ret = (dat[c[0]] - dat[c[0] + ns : c[0] + win_delta]).abs()[1:] < tolerance
            if not ret.empty:
                r = ret.idxmax()
                chunk = dat[c[0] : r]
                sgn = np.sign(chunk[1] - c[1])
                t_val = ((chunk[1:-1] - c[1]) * sgn > thresh).all()
                r_val = True
                if thresh_relative:
                    r_val = (
                        np.sign(thresh_relative) * chunk[1:-1]
                        > np.sign(thresh_relative) * c[1] * (1 + thresh_relative)
                    ).all()
                if t_val and r_val and (not corners[c[0]]):
                    flag_i = dat[c[0] + ns : chunk.index[-1] - ns].index
                    to_flag[flag_i] = True
                    corners.loc[flag_i[-1]] = True
        to_flag = to_flag.reindex(self._data[field].index, fill_value=False)

        self._flags[to_flag, field] = flag
        return self

    @flagging()
    def flagByGrubbs(
        self: "SaQC",
        field: str,
        window: str | int,
        alpha: float = 0.05,
        min_periods: int = 8,
        pedantic: bool = False,
        flag: float = BAD,
        **kwargs,
    ) -> "SaQC":
        """
        Flag outliers using the Grubbs algorithm.

        See [1] for more information on the grubbs tests definition.

        The (two-sided) test gets applied to data chunks of size :py:attr:`window`. The
        tests will be iterated chunkwise until no more outliers are detected.

        Note
        ----
        * The data is expected to be normally distributed!
        * The test performs poorly for small data chunks, resulting in considerable
          overflagging. Select :py:attr:`window` such that every data chunk contains at
          least 8 values and also adjust the :py:attr:`min_periods` values accordingly.

        Parameters
        ----------

        window :
            Size of the testing window.
            If an integer, the fixed number of observations used for each window.
            If an offset string the time period of each window.

        alpha :
            Level of significance, the grubbs test is to be performed at. Must be between 0 and 1.

        min_periods :
            Minimum number of values needed in a :py:attr:`window` in order to perform the grubs test.
            Ignored if :py:attr:`window` is an integer.

        pedantic :
            If ``True``, every value gets checked twice. First in the initial rolling :py:attr:`window`
            and second in a rolling window that is lagging by :py:attr:`window` / 2. Recommended to avoid
            false positives at the window edges. Ignored if :py:attr:`window` is an offset string.

        References
        ----------
        introduction to the grubbs test:

        [1] https://en.wikipedia.org/wiki/Grubbs%27s_test_for_outliers
        """
        datcol = self._data[field].copy()
        rate = getFreqDelta(datcol.index)

        # if timeseries that is analyzed, is regular,
        # window size can be transformed to a number of periods:
        if rate and isinstance(window, str):
            window = pd.Timedelta(window) // rate

        to_group = pd.DataFrame(data={"ts": datcol.index, "data": datcol})
        to_flag = pd.Series(False, index=datcol.index)

        # period number defined test intervals
        if isinstance(window, int):
            grouper_series = pd.Series(
                data=np.arange(0, len(datcol)), index=datcol.index
            )
            grouper_series_lagged = grouper_series + (window / 2)
            grouper_series = grouper_series.transform(lambda x: x // window)
            grouper_series_lagged = grouper_series_lagged.transform(
                lambda x: x // window
            )
            partitions = to_group.groupby(grouper_series)
            partitions_lagged = to_group.groupby(grouper_series_lagged)

        # offset defined test intervals:
        else:
            partitions = to_group.groupby(pd.Grouper(freq=window))
            partitions_lagged = []

        for _, partition in partitions:
            if partition.shape[0] > min_periods:
                detected = smirnov_grubbs.two_sided_test_indices(
                    partition["data"].values, alpha=alpha
                )
                detected = partition["ts"].iloc[detected]
                to_flag[detected.index] = True

        if isinstance(window, int) and pedantic:
            to_flag_lagged = pd.Series(False, index=datcol.index)

            for _, partition in partitions_lagged:
                if partition.shape[0] > min_periods:
                    detected = smirnov_grubbs.two_sided_test_indices(
                        partition["data"].values, alpha=alpha
                    )
                    detected = partition["ts"].iloc[detected]
                    to_flag_lagged[detected.index] = True

            to_flag &= to_flag_lagged

        self._flags[to_flag, field] = flag
        return self

    @register(
        mask=["field"],
        demask=["field"],
        squeeze=["field"],
        multivariate=True,
        handles_target=False,
        docstring={"field": DOC_TEMPLATES["field"]},
    )
    def flagCrossStatistics(
        self: "SaQC",
        field: Sequence[str],
        thresh: float,
        method: Literal["modZscore", "Zscore"] = "modZscore",
        flag: float = BAD,
        **kwargs,
    ) -> "SaQC":
        """
        Function checks for outliers relatively to the "horizontal" input data axis.

        Notes
        -----
        The input variables dont necessarily have to be aligned. If the variables are unaligned, scoring
        and flagging will only be performed on the subset of indices shared among all input variables.

        For :py:attr:`field` :math:`=[f_1,f_2,...,f_N]` and timestamps :math:`[t_1,t_2,...,t_K]`,
        the following steps are taken for outlier detection:

        1. All timestamps :math:`t_i`, where there is one :math:`f_k`, with :math:`data[f_K]` having no
           entry at :math:`t_i`, are excluded from the following process (inner join of the :math:`f_i` fields.)
        2. for every :math:`0 <= i <= K`, the value
           :math:`m_j = median(\\{data[f_1][t_i], data[f_2][t_i], ..., data[f_N][t_i]\\})` is calculated
        3. for every :math:`0 <= i <= K`, the set
           :math:`\\{data[f_1][t_i] - m_j, data[f_2][t_i] - m_j, ..., data[f_N][t_i] - m_j\\}` is tested for
           outliers with the specified algorithm (:py:attr:`method` parameter).

        Parameters
        ----------
        thresh :
            Threshold which the outlier score of an value must exceed, for being flagged an outlier.

        method :
            Method used for calculating the outlier scores.

            * ``'modZscore'``: Median based "sigma"-ish approach. See References [1].
            * ``'Zscore'``: Score values by how many times the standard deviation they differ from the
              median. See References [1].


        References
        ----------
        [1] https://www.itl.nist.gov/div898/handbook/eda/section3/eda35h.htm
        """
        warnings.warn(
            "The method `flagCrossStatistics` will be deprecated in a future version of saqc",
            PendingDeprecationWarning,
        )

        fields = toSequence(field)

        df = self._data[fields].to_pandas(how="inner")

        if isinstance(method, str):
            if method == "modZscore":
                MAD_series = df.subtract(df.median(axis=1), axis=0).abs().median(axis=1)
                diff_scores = (
                    (0.6745 * (df.subtract(df.median(axis=1), axis=0)))
                    .divide(MAD_series, axis=0)
                    .abs()
                )

            elif method == "Zscore":
                diff_scores = (
                    df.subtract(df.mean(axis=1), axis=0)
                    .divide(df.std(axis=1), axis=0)
                    .abs()
                )

            else:
                raise ValueError(method)

        else:
            try:
                stat = getattr(df, method.__name__)(axis=1)
            except AttributeError:
                stat = df.aggregate(method, axis=1)

            diff_scores = df.subtract(stat, axis=0).abs()

        mask = diff_scores > thresh
        if not mask.empty:
            for f in fields:
                m = mask[f].reindex(index=self._flags[f].index, fill_value=False)
                self._flags[m, f] = flag

        return self

    @flagging()
    def flagZScore(
        self: "SaQC",
        field: str,
        window: str | int | None = None,
        thresh: float = 3,
        min_residuals: int | None = None,
        min_periods: int | None = None,
        model_func: Callable[[np.ndarray | pd.Series], float] = np.nanmean,
        norm_func: Callable[[np.ndarray | pd.Series], float] = np.nanstd,
        center: bool = True,
        flag: float = BAD,
        **kwargs,
    ) -> "SaQC":
        """
        Flag data where its (rolling) Zscore exceeds a threshold.

        The function implements flagging derived from a basic Zscore calculation. To handle non
        stationary data, the Zscoring can be applied with a rolling window. Therefor, the function
        allows for a minimum residual to be specified in order to mitigate overflagging in local
        regimes of low variance.

        See the Notes section for a detailed overview of the calculation

        Parameters
        ----------
        window :
            Size of the window. Either determined via an Offset String, denoting the windows temporal
            extension or by an integer, denoting the windows number of periods. ``NaN`` also count as
            periods. If ``None`` is passed, all data points share the same scoring window, which than
            equals the whole data.
        thresh :
            Cutoff level for the Zscores, above which associated points are marked as outliers.
        min_residuals :
            Minimum residual value points must have to be considered outliers.
        min_periods :
            Minimum number of valid meassurements in a scoring window, to consider the resulting score valid.
        model_func : default mean
            Function to calculate the center moment in every window.
        norm_func : default std
            Function to calculate the scaling for every window.
        center :
            Weather or not to center the target value in the scoring window. If ``False``, the
            target value is the last value in the window.

        Notes
        -----
        Steps of calculation:

        1. Consider a window :math:`W` of successive points :math:`W = x_{1},...x_{w}`
           containing the value :math:`y_{K}` which is to be checked.
           (The index of :math:`K` depends on the selection of the parameter :py:attr:`center`.)
        2. The "moment" :math:`M` for the window gets calculated via :math:`M=` :py:attr:`model_func` :math:`(W)`.
        3. The "scaling" :math:`N` for the window gets calculated via :math:`N=` :py:attr:`norm_func` :math:`(W)`.
        4. The "score" :math:`S` for the point :math:`x_{k}` gets calculated via :math:`S=(x_{k} - M) / N`.
        5. Finally, :math:`x_{k}` gets flagged, if :math:`|S| >` :py:attr:`thresh` and
           :math:`|M - x_{k}| >=` :py:attr:`min_residuals`.
        """
        datser = self._data[field]
        if min_residuals is None:
            min_residuals = 0

        score, model, _ = _univarScoring(
            datser,
            window=window,
            norm_func=norm_func,
            model_func=model_func,
            center=center,
            min_periods=min_periods,
        )
        to_flag = (score.abs() > thresh) & ((model - datser).abs() >= min_residuals)
        self._flags[to_flag, field] = flag
        return self


def _evalStrayLabels(
    data: DictOfSeries,
    field: str,
    flags: Flags,
    target: Sequence[str],
    reduction_range: Optional[str] = None,
    reduction_drop_flagged: bool = False,  # TODO: still a case ?
    reduction_thresh: float = 3.5,
    reduction_min_periods: int = 1,
    at_least_one: bool = True,
    flag: float = BAD,
    **kwargs,
) -> Tuple[DictOfSeries, Flags]:
    """
    The function "reduces" an observations flag to components of it, by applying MAD
    (See references) test onto every components temporal surrounding.

    Parameters
    ----------
    data :
        A dictionary of pandas.Series, holding all the data.

    field :
        The fieldname of the column, holding the labels to be evaluated.

    flags :
        Container to store quality flags to data.

    target :
        A list of strings, holding the column names of the variables, the stray labels
        shall be projected onto.

    val_frame :
        Input NxM DataFrame of observations, where N is the number of observations and
        M the number of components per observation.

    to_flag_frame :
        Input dataframe of observations to be tested, where N is the number of
        observations and M the number of components per observation.

    reduction_range :
        An offset string, denoting the range of the temporal surrounding to include
        into the MAD testing. If ``None`` is passed, no testing will be performed and
        all targets will have the stray flag projected.

    reduction_drop_flagged :
        Wheather or not to drop flagged values other than the value under test, from the
        temporal surrounding before checking the value with MAD.

    reduction_thresh :
        The `critical` value, controlling wheather the MAD score is considered
        referring to an outlier or not. Higher values result in less rigid flagging.
        The default value is widely used in the literature. See references section
        for more details ([1]).

    at_least_one :
        If none of the variables, the outlier label shall be reduced to, is an outlier
        with regard to the test, all (True) or none (False) of the variables are flagged

    flag : float, default BAD
        flag to set.

    References
    ----------
    [1] https://www.itl.nist.gov/div898/handbook/eda/section3/eda35h.htm
    """
    val_frame = data[target].to_pandas()
    stray_detects = flags[field] > UNFLAGGED
    stray_detects = stray_detects[stray_detects]
    to_flag_frame = pd.DataFrame(False, columns=target, index=stray_detects.index)

    if reduction_range is None:
        for field in to_flag_frame.columns:
            flags[to_flag_frame.index, field] = flag
        return data, flags

    for var in target:
        for index in enumerate(to_flag_frame.index):
            index_slice = slice(
                index[1] - pd.Timedelta(reduction_range),
                index[1] + pd.Timedelta(reduction_range),
            )
            test_slice = val_frame[var][index_slice].dropna()

            # check, wheather value under test is sufficiently centered:
            first = test_slice.first_valid_index()
            last = test_slice.last_valid_index()
            min_range = pd.Timedelta(reduction_range) / 4

            if (
                pd.Timedelta(index[1] - first) < min_range
                or pd.Timedelta(last - index[1]) < min_range
            ):
                polydeg = 0
            else:
                polydeg = 2

            if reduction_drop_flagged:
                test_slice = test_slice.drop(to_flag_frame.index, errors="ignore")

            if len(test_slice) < reduction_min_periods:
                to_flag_frame.loc[index[1], var] = True
                continue

            x = test_slice.index.values.astype(float)
            x_0 = x[0]
            x = (x - x_0) / 10**12

            polyfitted = poly.polyfit(y=test_slice.values, x=x, deg=polydeg)

            testval = poly.polyval(
                (float(index[1].to_numpy()) - x_0) / 10**12, polyfitted
            )
            testval = val_frame[var][index[1]] - testval

            resids = test_slice.values - poly.polyval(x, polyfitted)
            med_resids = np.median(resids)
            MAD = np.median(np.abs(resids - med_resids))
            crit_val = 0.6745 * (abs(med_resids - testval)) / MAD

            if crit_val > reduction_thresh:
                to_flag_frame.loc[index[1], var] = True

    if at_least_one:
        to_flag_frame[~to_flag_frame.any(axis=1)] = True

    for field in to_flag_frame.columns:
        col = to_flag_frame[field]
        flags[col[col].index, field] = flag

    return data, flags<|MERGE_RESOLUTION|>--- conflicted
+++ resolved
@@ -476,30 +476,6 @@
             "normal". 0.5 results in the threshing algorithm to search only the upper 50%
             of the scores for the cut off point. (See reference section for more
             information)
-
-<<<<<<< HEAD
-        window : {None, str, int}, default None
-            Only effective when `threshing` = 'stray'. Determines the size of the data
-            partitions, the data is decomposed into. Each window is checked seperately
-            for outliers. If a String is passed, it has to be an offset string and it
-            results in partitioning the data into parts of according temporal length. If
-            an integer is passed, the data is simply split up into continous chunks of
-            `window` periods. if ``None`` is passed (default), all the data will be tested
-            in one run.
-
-        min_periods : int, default 11
-            Only effective when `threshing` = 'stray'. Minimum number of periods per
-            window that have to be present for a valid outlier detection to be made in
-            this window. (Only of effect, if `stray_partition` is an integer.)
-
-        partition_trafo : bool, default True
-            Whether or not to apply the passed transformation on every window the
-            algorithm is applied on, separately.
-
-        stray_range : {None, str}, default None
-            If not None, it is tried to reduce the stray result onto single outlier
-            components of the input fields. An offset string, denoting the range of the
-=======
         window :
             Only effective if :py:attr:`threshing` is set to ``'stray'``. Determines the
             size of the data partitions, the data is decomposed into. Each partition is checked
@@ -517,7 +493,6 @@
         stray_range :
             If not ``None``, it is tried to reduce the stray result onto single outlier components
             of the input :py:attr:`field`. The offset string denotes the range of the
->>>>>>> 6ee49c06
             temporal surrounding to include into the MAD testing while trying to reduce
             flags.
 
@@ -720,14 +695,9 @@
             An offset string, determining the timespan, the rise/drop thresholding refers
             to. Window is inclusively defined.
 
-<<<<<<< HEAD
-          * :math:`x_k - x_{k-1} >` `min_slope`
-          * :math:`t_k - t_{k-1} >` `weight` :math:`\\times` `window`
-=======
         freq :
             An offset string, determining the frequency, the timeseries to flag is supposed
             to be sampled at. The window is inclusively defined.
->>>>>>> 6ee49c06
 
         average_window :
             See condition (2) of the description given in the Notes. Window is
