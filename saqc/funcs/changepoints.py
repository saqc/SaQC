--- conflicted
+++ resolved
@@ -13,33 +13,15 @@
 
 from saqc.core.register import register
 from saqc.lib.tools import customRoller
-<<<<<<< HEAD
 from saqc.flagger import Flagger
-=======
 from saqc.lib.types import ColumnName, FreqString, IntegerWindow
-from saqc.flagger.baseflagger import BaseFlagger
->>>>>>> 589922d6
 
 logger = logging.getLogger("SaQC")
 
 
 @register(masking='field', module="changepoints")
-<<<<<<< HEAD
-def flagChangePoints(data: DictOfSeries, field: str, flagger: Flagger,
-                     stat_func: Callable[[np.array], np.array],
-                     thresh_func: Callable[[np.array], np.array],
-                     bwd_window: str,
-                     min_periods_bwd: Union[str, int],
-                     fwd_window: str=None,
-                     min_periods_fwd: Union[str, int]=None,
-                     closed: Literal["right", "left", "both", "neither"]="both",
-                     try_to_jit: bool=True,
-                     reduce_window: str=None,
-                     reduce_func: Callable[[np.array, np.array], np.array]=lambda x, y: x.argmax(),
-                     **kwargs) -> Tuple[DictOfSeries, Flagger]:
-=======
 def flagChangePoints(
-        data: DictOfSeries, field: str, flagger: BaseFlagger,
+        data: DictOfSeries, field: str, flagger: Flagger,
         stat_func: Callable[[np.ndarray, np.ndarray], float],
         thresh_func: Callable[[np.ndarray, np.ndarray], float],
         bwd_window: FreqString,
@@ -51,8 +33,7 @@
         reduce_window: FreqString=None,
         reduce_func: Callable[[np.ndarray, np.ndarray], int]=lambda x, _: x.argmax(),
         **kwargs
-) -> Tuple[DictOfSeries, BaseFlagger]:
->>>>>>> 589922d6
+) -> Tuple[DictOfSeries, Flagger]:
     """
     Flag datapoints, where the parametrization of the process, the data is assumed to generate by, significantly
     changes.
@@ -116,25 +97,8 @@
 
 
 @register(masking='field', module="changepoints")
-<<<<<<< HEAD
-def assignChangePointCluster(data: DictOfSeries, field: str, flagger: Flagger,
-                             stat_func: Callable[[np.array, np.array], float],
-                             thresh_func: Callable[[np.array, np.array], float],
-                             bwd_window: str,
-                             min_periods_bwd: Union[str, int],
-                             fwd_window: str=None,
-                             min_periods_fwd: Union[str, int]=None,
-                             closed: Literal["right", "left", "both", "neither"]="both",
-                             try_to_jit: bool=True,
-                             reduce_window: str=None,
-                             reduce_func: Callable[[np.array, np.array], np.array]=lambda x, y: x.argmax(),
-                             model_by_resids: bool=False,
-                             flag_changepoints: bool=False,
-                             assign_cluster: bool=True,
-                             **kwargs) -> Tuple[DictOfSeries, Flagger]:
-=======
 def assignChangePointCluster(
-        data: DictOfSeries, field: str, flagger: BaseFlagger,
+        data: DictOfSeries, field: str, flagger: Flagger,
         stat_func: Callable[[np.array, np.array], float],
         thresh_func: Callable[[np.array, np.array], float],
         bwd_window: str,
@@ -149,8 +113,7 @@
         flag_changepoints: bool=False,
         assign_cluster: bool=True,
         **kwargs
-) -> Tuple[DictOfSeries, BaseFlagger]:
->>>>>>> 589922d6
+) -> Tuple[DictOfSeries, Flagger]:
 
     """
     Assigns label to the data, aiming to reflect continous regimes of the processes the data is assumed to be
