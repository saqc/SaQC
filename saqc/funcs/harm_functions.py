#! /usr/bin/env python
# -*- coding: utf-8 -*-


import numpy as np
import logging
from saqc.core.register import register
from saqc.funcs.proc_functions import (
    proc_interpolateGrid,
    proc_shift,
    proc_fork,
    proc_resample,
    proc_projectFlags,
    proc_drop,
    proc_rename,
    ORIGINAL_SUFFIX,
)


logger = logging.getLogger("SaQC")

@register
<<<<<<< HEAD
def harm_shift2Grid(data, field, flagger, freq, method="nshift", drop_flags=None, **kwargs):
    """
    A method to "regularize" data by shifting data points forward/backward to a regular timestamp.

    A series of data is considered "regular", if it is sampled regularly (= having uniform sampling rate).

    Method keywords:

    'nshift' -  every grid point gets assigned the nearest value in its range ( range = +/-(freq/2) )
    'bshift' -  every grid point gets assigned its first succeeding value - if there is one available in the
            succeeding sampling interval. (equals resampling wih "first")
    'fshift'  -  every grid point gets assigned its ultimately preceeding value - if there is one available in
            the preceeding sampling interval. (equals resampling with "last")

    Note: the flags associated with every datapoint will just get shifted with them.

    Note: if there is no valid data (exisiing and not-na) available in a sampling interval assigned to a regular
    timestamp by the selected method, nan gets assigned to this timestamp. The associated flag will be of value
    flagger.UNFLAGGED.

    Note: all data nans get excluded defaultly from shifting. If drop_flags is None - all BAD flagged values get
    excluded as well.

    Note: the method will likely and significantly alter values and shape of data[field]. The original data is kept
    in the data dios and assigned to the fieldname field + "_original".

    Parameters
    ----------
    data : dios.DictOfSeries
        A dictionary of pandas.Series, holding all the data.
    field : str
        The fieldname of the column, holding the data-to-be-regularized.
    flagger : saqc.flagger
        A flagger object, holding flags and additional Informations related to `data`.freq
    freq : str
        The frequency of the grid you want to shift your data to.
    method : {'nshift', 'bshift', 'fshift'}, default 'nshift'
        Specifies if datapoints get propagated forwards, backwards or to the nearest grid timestamp.
        See description above for details
    drop_flags : {List[str], str}, default None
        Flagtypes you want to drop before shifting - effectively excluding values that are flagged
        with a flag in drop_flags from the shifting process. Default - results in flagger.BAD
        values being dropped initially.

    Returns
    -------
    data : dios.DictOfSeries
        A dictionary of pandas.Series, holding all the data.
        Data values and shape may have changed relatively to the data input.
    flagger : saqc.flagger
        The flagger object, holding flags and additional Informations related to `data`.
        Flags values and shape may have changed relatively to the flagger input.
    """
=======
def harm_shift2Grid(data, field, flagger, freq, method="nshift", to_drop=None, **kwargs):
>>>>>>> 01d8f303

    data, flagger = proc_fork(data, field, flagger)
    data, flagger = proc_shift(
        data, field, flagger, freq, method, to_drop=to_drop, empty_intervals_flag=flagger.UNFLAGGED, **kwargs
    )
    return data, flagger


@register
def harm_aggregate2Grid(
    data, field, flagger, freq, value_func, flag_func=np.nanmax, method="nagg", to_drop=None, **kwargs
):
    """
    A method to "regularize" data by aggregating (resampling) data at a regular timestamp.

    A series of data is considered "regular", if it is sampled regularly (= having uniform sampling rate).

    The data will therefor get aggregated with a function, specified by the `value_func` parameter and
    the result gets projected onto the new timestamps with a method, specified by "method".

    The following method (keywords) are available:

    'nagg'  (aggreagtion to nearest) - all values in the range (+/- freq/2) of a grid point get aggregated with agg_func
            and assigned to it.
            Flags get aggregated by `flag_func` and assigned the same way.
    'bagg'  (backwards aggregation) - all values in a sampling interval get aggregated with agg_func and the result gets
            assigned to the last regular timestamp.
            Flags get aggregated by flag_func and assigned the same way.
    'fagg'  (forward aggregation) - all values in a sampling interval get aggregated with agg_func and the result gets
            assigned to the next regular timestamp.
            Flags get aggregated by flag_func and assigned the same way.


    Note, that, if there is no valid data (exisitng and not-na) available in a sampling interval assigned to a regular timestamp by the selected method,
    nan gets assigned to this timestamp. The associated flag will be of value flagger.UNFLAGGED.

    Note: the method will likely and significantly alter values and shape of data[field]. The original data is kept
    in the data dios and assigned to the fieldname field + "_original".

    Parameters
    ----------
    data : dios.DictOfSeries
        A dictionary of pandas.Series, holding all the data.
    field : str
        The fieldname of the column, holding the data-to-be-regularized.
    flagger : saqc.flagger
        A flagger object, holding flags and additional Informations related to `data`.freq
    freq : str
        The sampling frequency the data is to be aggregated (resampled) at.
    value_func : Callable
        The function you want to use for aggregation.
    flag_func : Callable
        The function you want to aggregate the flags with. It should be capable of operating on the flags dtype
        (usually ordered categorical).
    method : {'fagg', 'bagg', 'nagg'}, default 'nagg'
        Specifies which intervals to be aggregated for a certain timestamp. (preceeding, succeeding or
        "surrounding" interval). See description above for more details.
    drop_flags : {List[str], str}, default None
        Flagtypes you want to drop before aggregation - effectively excluding values that are flagged
        with a flag in drop_flags from the aggregation process. Default results in flagger.BAD
        values being dropped initially.

    Returns
    -------
    data : dios.DictOfSeries
        A dictionary of pandas.Series, holding all the data.
        Data values and shape may have changed relatively to the data input.
    flagger : saqc.flagger
        The flagger object, holding flags and additional Informations related to `data`.
        Flags values and shape may have changed relatively to the flagger input.
    """

    data, flagger = proc_fork(data, field, flagger)
    data, flagger = proc_resample(
        data,
        field,
        flagger,
        freq,
        agg_func=value_func,
        flag_agg_func=flag_func,
        method=method,
        empty_intervals_flag=flagger.UNFLAGGED,
        to_drop=to_drop,
        all_na_2_empty=True,
        **kwargs,
    )
    return data, flagger


@register
<<<<<<< HEAD
def harm_linear2Grid(data, field, flagger, freq, drop_flags=None, **kwargs):
    """
    A method to "regularize" data by interpolating linearly the data at regular timestamp.

    A series of data is considered "regular", if it is sampled regularly (= having uniform sampling rate).

    Interpolated values will get assigned the worst flag within freq-range.

    Note: the method will likely and significantly alter values and shape of data[field]. The original data is kept
    in the data dios and assigned to the fieldname field + "_original".

    Note, that the data only gets interpolated at those (regular) timestamps, that have a valid (existing and
    not-na) datapoint preceeding them and one succeeding them within freq range.
    Regular timestamp that do not suffice this condition get nan assigned AND The associated flag will be of value
    flagger.UNFLAGGED.

    Parameters
    ----------
    data : dios.DictOfSeries
        A dictionary of pandas.Series, holding all the data.
    field : str
        The fieldname of the column, holding the data-to-be-regularized.
    flagger : saqc.flagger
        A flagger object, holding flags and additional Informations related to `data`.freq
    freq : str
        An offset string. The frequency of the grid you want to interpolate your data at.
    drop_flags : {List[str], str}, default None
        Flagtypes you want to drop before interpolation - effectively excluding values that are flagged
        with a flag in drop_flags from the interpolation process. Default results in flagger.BAD
        values being dropped initially.

    Returns
    -------
    data : dios.DictOfSeries
        A dictionary of pandas.Series, holding all the data.
        Data values and shape may have changed relatively to the data input.
    flagger : saqc.flagger
        The flagger object, holding flags and additional Informations related to `data`.
        Flags values and shape may have changed relatively to the flagger input.
    """

=======
def harm_linear2Grid(data, field, flagger, freq, to_drop=None, **kwargs):
>>>>>>> 01d8f303
    data, flagger = proc_fork(data, field, flagger)
    data, flagger = proc_interpolateGrid(
        data, field, flagger, freq, "time", to_drop=to_drop, empty_intervals_flag=flagger.UNFLAGGED, **kwargs
    )
    return data, flagger


@register
def harm_interpolate2Grid(
    data, field, flagger, freq, method, order=1, to_drop=None, **kwargs,
):
    """
    A method to "regularize" data by interpolating the data at regular timestamp.

    A series of data is considered "regular", if it is sampled regularly (= having uniform sampling rate).

    Interpolated values will get assigned the worst flag within freq-range.

    There are available all the interpolations from the pandas.Series.interpolate method and they are called by
    the very same keywords.

    Note, that, to perform a timestamp aware, linear interpolation, you have to pass 'time' as method, and NOT 'linear'.

    Note: the method will likely and significantly alter values and shape of data[field]. The original data is kept
    in the data dios and assigned to the fieldname field + "_original".

    Note, that the data only gets interpolated at those (regular) timestamps, that have a valid (existing and
    not-na) datapoint preceeding them and one succeeding them within freq range.
    Regular timestamp that do not suffice this condition get nan assigned AND The associated flag will be of value
    flagger.UNFLAGGED.

    Parameters
    ----------
    data : dios.DictOfSeries
        A dictionary of pandas.Series, holding all the data.
    field : str
        The fieldname of the column, holding the data-to-be-regularized.
    flagger : saqc.flagger
        A flagger object, holding flags and additional Informations related to `data`.freq
    freq : str
        An offset string. The frequency of the grid you want to interpolate your data at.
    method : {"linear", "time", "nearest", "zero", "slinear", "quadratic", "cubic", "spline", "barycentric",
        "polynomial", "krogh", "piecewise_polynomial", "spline", "pchip", "akima"}: string
        The interpolation method you want to apply.
    order : int, default 1
        If your selected interpolation method can be performed at different 'orders' - here you pass the desired
        order.
    drop_flags : {List[str], str}, default None
        Flagtypes you want to drop before interpolation - effectively excluding values that are flagged
        with a flag in drop_flags from the interpolation process. Default results in flagger.BAD
        values being dropped initially.

    Returns
    -------
    data : dios.DictOfSeries
        A dictionary of pandas.Series, holding all the data.
        Data values and shape may have changed relatively to the data input.
    flagger : saqc.flagger
        The flagger object, holding flags and additional Informations related to `data`.
        Flags values and shape may have changed relatively to the flagger input.
    """

    data, flagger = proc_fork(data, field, flagger)
    data, flagger = proc_interpolateGrid(
        data,
        field,
        flagger,
        freq,
        method=method,
        inter_order=order,
        to_drop=to_drop,
        empty_intervals_flag=flagger.UNFLAGGED,
        **kwargs,
    )
    return data, flagger


@register
<<<<<<< HEAD
def harm_deharmonize(data, field, flagger, method, drop_flags=None, **kwargs):
    """
    The Function function "undoes" regularization, by regaining the original data and projecting the
    flags calculated for the regularized data onto the original ones.

    Afterwards the regularized data is removed from the data dios and 'field' will be associated
    to the original data "again".

    Wherever the flags in the original data are "better" then the regularized flags projected on them,
    they get overridden with this regularized flags value.

    Which regularized flags are to be projected on which original flags, is controlled by the "method" parameters.

    Generally, if you regularized with the method 'X', you should pass the method 'inverse_X' to the deharmonization.
    If you regularized with an interpolation, the method 'inverse_interpolation' would be the appropriate choice.
    Also you should pass the same drop flags keyword.

    The deharm methods in detail:
    ("original_flags" are associated with the original data that is to be regained,
    "regularized_flags" are associated with the regularized data that is to be "deharmonized",
    "freq" refers to the regularized datas sampling frequencie)

    'inverse_nagg' - all original_flags within the range +/- freq/2 of a regularized_flag, get assigned this
        regularized flags value. (if regularized_flags > original_flag)
    'inverse_bagg' - all original_flags succeeding a regularized_flag within the range of "freq", get assigned this
        regularized flags value. (if regularized_flag > original_flag)
    'inverse_fagg' - all original_flags preceeding a regularized_flag within the range of "freq", get assigned this
        regularized flags value. (if regularized_flag > original_flag)

    'inverse_interpolation' - all original_flags within the range +/- freq of a regularized_flag, get assigned this
        regularized flags value (if regularized_flag > original_flag).

    'inverse_nshift' - That original_flag within the range +/- freq/2, that is nearest to a regularized_flag, gets the
        regularized flags value. (if regularized_flag > original_flag)
    'inverse_bshift' - That original_flag succeeding a source flag within the range freq, that is nearest to a
        regularized_flag, gets assigned this regularized flags value. (if regularized_flag > original_flag)
    'inverse_nshift' - That original_flag preceeding a regularized flag within the range freq, that is nearest to a
        regularized_flag, gets assigned this regularized flags value. (if source_flag > original_flag)

    Parameters
    ----------
     data : dios.DictOfSeries
        A dictionary of pandas.Series, holding all the data.
    field : str
        The fieldname of the column, holding the data-to-be-deharmonized.
    flagger : saqc.flagger
        A flagger object, holding flags and additional Informations related to `data`.freq
    method : {'inverse_fagg', 'inverse_bagg', 'inverse_nagg', 'inverse_fshift', 'inverse_bshift', 'inverse_nshift',
            'inverse_interpolation'}
        The method used for projection of regularized flags onto opriginal flags. See description above for more
        details.
    drop_flags : {List[str], str}, default None
        Flagtypes you want to drop before interpolation - effectively excluding values that are flagged
        with a flag in drop_flags from the interpolation process. Default results in flagger.BAD
        values being dropped initially.

    Returns
    -------
    data : dios.DictOfSeries
        A dictionary of pandas.Series, holding all the data.
        Data values and shape may have changed relatively to the data input.
    flagger : saqc.flagger
        The flagger object, holding flags and additional Informations related to `data`.
        Flags values and shape may have changed relatively to the flagger input.
    """
=======
def harm_deharmonize(data, field, flagger, method, to_drop=None, **kwargs):
>>>>>>> 01d8f303

    data, flagger = proc_projectFlags(
        data, str(field) + ORIGINAL_SUFFIX, flagger, method, source=field, to_drop=to_drop, **kwargs
    )
    data, flagger = proc_drop(data, field, flagger)
    data, flagger = proc_rename(data, str(field) + ORIGINAL_SUFFIX, flagger, field)
    return data, flagger<|MERGE_RESOLUTION|>--- conflicted
+++ resolved
@@ -20,8 +20,7 @@
 logger = logging.getLogger("SaQC")
 
 @register
-<<<<<<< HEAD
-def harm_shift2Grid(data, field, flagger, freq, method="nshift", drop_flags=None, **kwargs):
+def harm_shift2Grid(data, field, flagger, freq, method="nshift", to_drop=None, **kwargs):
     """
     A method to "regularize" data by shifting data points forward/backward to a regular timestamp.
 
@@ -74,9 +73,6 @@
         The flagger object, holding flags and additional Informations related to `data`.
         Flags values and shape may have changed relatively to the flagger input.
     """
-=======
-def harm_shift2Grid(data, field, flagger, freq, method="nshift", to_drop=None, **kwargs):
->>>>>>> 01d8f303
 
     data, flagger = proc_fork(data, field, flagger)
     data, flagger = proc_shift(
@@ -167,8 +163,7 @@
 
 
 @register
-<<<<<<< HEAD
-def harm_linear2Grid(data, field, flagger, freq, drop_flags=None, **kwargs):
+def harm_linear2Grid(data, field, flagger, freq, to_drop=None, **kwargs):
     """
     A method to "regularize" data by interpolating linearly the data at regular timestamp.
 
@@ -209,9 +204,6 @@
         Flags values and shape may have changed relatively to the flagger input.
     """
 
-=======
-def harm_linear2Grid(data, field, flagger, freq, to_drop=None, **kwargs):
->>>>>>> 01d8f303
     data, flagger = proc_fork(data, field, flagger)
     data, flagger = proc_interpolateGrid(
         data, field, flagger, freq, "time", to_drop=to_drop, empty_intervals_flag=flagger.UNFLAGGED, **kwargs
@@ -290,8 +282,7 @@
 
 
 @register
-<<<<<<< HEAD
-def harm_deharmonize(data, field, flagger, method, drop_flags=None, **kwargs):
+def harm_deharmonize(data, field, flagger, method, to_drop=None, **kwargs):
     """
     The Function function "undoes" regularization, by regaining the original data and projecting the
     flags calculated for the regularized data onto the original ones.
@@ -356,9 +347,6 @@
         The flagger object, holding flags and additional Informations related to `data`.
         Flags values and shape may have changed relatively to the flagger input.
     """
-=======
-def harm_deharmonize(data, field, flagger, method, to_drop=None, **kwargs):
->>>>>>> 01d8f303
 
     data, flagger = proc_projectFlags(
         data, str(field) + ORIGINAL_SUFFIX, flagger, method, source=field, to_drop=to_drop, **kwargs
