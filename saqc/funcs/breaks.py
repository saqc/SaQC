#! /usr/bin/env python
# -*- coding: utf-8 -*-


"""Detecting breakish changes in timeseries value courses.

This module provides functions to detect and flag  breakish changes in the data value course, like gaps
(:py:func:`flagMissing`), jumps/drops (:py:func:`flagJumps`) or isolated values (:py:func:`flagIsolated`).
"""

from typing import Tuple

import numpy as np
import pandas as pd

from dios import DictOfSeries

from saqc.lib.tools import groupConsecutives
from saqc.lib.types import FreqString, ColumnName, IntegerWindow
from saqc.funcs.changepoints import assignChangePointCluster
from saqc.core.register import register
from saqc.flagger import Flagger


@register(masking='field', module="breaks")
<<<<<<< HEAD
def flagMissing(data: DictOfSeries, field: str, flagger: Flagger, nodata: float=np.nan, **kwargs) -> Tuple[DictOfSeries, Flagger]:
=======
def flagMissing(
        data: DictOfSeries,
        field: ColumnName,
        flagger: BaseFlagger,
        nodata: float=np.nan,
        **kwargs
) -> Tuple[DictOfSeries, BaseFlagger]:
>>>>>>> 589922d6
    """
    The function flags all values indicating missing data.

    Parameters
    ----------
    data : dios.DictOfSeries
        A dictionary of pandas.Series, holding all the data.
    field : str
        The fieldname of the column, holding the data-to-be-flagged.
    flagger : saqc.flagger.Flagger
        A flagger object, holding flags and additional Informations related to `data`.
    nodata : any, default np.nan
        A value that defines missing data.

    Returns
    -------
    data : dios.DictOfSeries
        A dictionary of pandas.Series, holding all the data.
    flagger : saqc.flagger.Flagger
        The flagger object, holding flags and additional Informations related to `data`.
        Flags values may have changed relatively to the flagger input.
    """

    datacol = data[field]
    if np.isnan(nodata):
        mask = datacol.isna()
    else:
        mask = datacol == nodata

    flagger = flagger.setFlags(field, loc=mask, **kwargs)
    return data, flagger


@register(masking='field', module="breaks")
<<<<<<< HEAD
def flagIsolated(data: DictOfSeries, field: str, flagger: Flagger, gap_window: str, group_window: str, **kwargs) -> Tuple[DictOfSeries, Flagger]:
=======
def flagIsolated(
        data: DictOfSeries,
        field: ColumnName,
        flagger: BaseFlagger,
        gap_window: FreqString,
        group_window: FreqString,
        **kwargs
) -> Tuple[DictOfSeries, BaseFlagger]:
>>>>>>> 589922d6
    """
    The function flags arbitrary large groups of values, if they are surrounded by sufficiently
    large data gaps.

    A gap is a timespan containing either no data or invalid (usually `nan`) and flagged data only.

    Parameters
    ----------
    data : dios.DictOfSeries
        A dictionary of pandas.Series, holding all the data.
    field : str
        The fieldname of the column, holding the data-to-be-flagged.
    flagger : saqc.flagger.Flagger
        A flagger object, holding flags and additional informations related to `data`.
    gap_window : str
        The minimum size of the gap before and after a group of valid values, making this group considered an
        isolated group. See condition (2) and (3)
    group_window : str
        The maximum temporal extension allowed for a group that is isolated by gaps of size 'gap_window',
        to be actually flagged as isolated group. See condition (1).

    Returns
    -------
    data : dios.DictOfSeries
        A dictionary of pandas.Series, holding all the data.
    flagger : saqc.flagger.Flagger
        The flagger object, holding flags and additional Informations related to `data`.
        Flags values may have changed relatively to the flagger input.

    Notes
    -----
    A series of values :math:`x_k,x_{k+1},...,x_{k+n}`, with associated timestamps :math:`t_k,t_{k+1},...,t_{k+n}`,
    is considered to be isolated, if:

    1. :math:`t_{k+1} - t_n <` `group_window`
    2. None of the :math:`x_j` with :math:`0 < t_k - t_j <` `gap_window`, is valid or unflagged (preceeding gap).
    3. None of the :math:`x_j` with :math:`0 < t_j - t_(k+n) <` `gap_window`, is valid or unflagged (succeding gap).

    See Also
    --------
    :py:func:`flagMissing`
    """

    gap_window = pd.tseries.frequencies.to_offset(gap_window)
    group_window = pd.tseries.frequencies.to_offset(group_window)

    col = data[field].mask(flagger.isFlagged(field))
    mask = col.isnull()

    flags = pd.Series(data=0, index=col.index, dtype=bool)
    for srs in groupConsecutives(mask):
        if np.all(~srs):
            start = srs.index[0]
            stop = srs.index[-1]
            if stop - start <= group_window:
                left = mask[start - gap_window: start].iloc[:-1]
                if left.all():
                    right = mask[stop: stop + gap_window].iloc[1:]
                    if right.all():
                        flags[start:stop] = True

    flagger = flagger.setFlags(field, flags, **kwargs)

    return data, flagger


@register(masking='field', module="breaks")
<<<<<<< HEAD
def flagJumps(data: DictOfSeries, field: str, flagger: Flagger, thresh: float, winsz: str, min_periods: int=1,
              **kwargs):
=======
def flagJumps(
        data: DictOfSeries,
        field: ColumnName,
        flagger: BaseFlagger,
        thresh: float,
        winsz: FreqString,
        min_periods: IntegerWindow=1,
        **kwargs
) -> Tuple[DictOfSeries, BaseFlagger]:
>>>>>>> 589922d6
    """
    Flag datapoints, where the mean of the values significantly changes (where the value course "jumps").

    Parameters
    ----------
    data : dios.DictOfSeries
        A dictionary of pandas.Series, holding all the data.
    field : str
        The reference variable, the deviation from wich determines the flagging.
    flagger : saqc.flagger
        A flagger object, holding flags and additional informations related to `data`.
    thresh : float
        The threshold, the mean of the values have to change by, to trigger flagging.
    winsz : str
        The temporal extension, of the rolling windows, the mean values that are to be compared,
        are obtained from.
    min_periods : int, default 1
        Minimum number of periods that have to be present in a window of size `winsz`, so that
        the mean value obtained from that window is regarded valid.
    """

    data, flagger = assignChangePointCluster(
        data, field, flagger,
        stat_func=lambda x, y: np.abs(np.mean(x) - np.mean(y)),
        thresh_func=lambda x, y: thresh,
        bwd_window=winsz,
        min_periods_bwd=min_periods,
        flag_changepoints=True,
        model_by_resids=False,
        assign_cluster=False,
        **kwargs
    )

    return data, flagger<|MERGE_RESOLUTION|>--- conflicted
+++ resolved
@@ -23,17 +23,13 @@
 
 
 @register(masking='field', module="breaks")
-<<<<<<< HEAD
-def flagMissing(data: DictOfSeries, field: str, flagger: Flagger, nodata: float=np.nan, **kwargs) -> Tuple[DictOfSeries, Flagger]:
-=======
 def flagMissing(
         data: DictOfSeries,
         field: ColumnName,
-        flagger: BaseFlagger,
+        flagger: Flagger,
         nodata: float=np.nan,
         **kwargs
-) -> Tuple[DictOfSeries, BaseFlagger]:
->>>>>>> 589922d6
+) -> Tuple[DictOfSeries, Flagger]:
     """
     The function flags all values indicating missing data.
 
@@ -68,18 +64,14 @@
 
 
 @register(masking='field', module="breaks")
-<<<<<<< HEAD
-def flagIsolated(data: DictOfSeries, field: str, flagger: Flagger, gap_window: str, group_window: str, **kwargs) -> Tuple[DictOfSeries, Flagger]:
-=======
 def flagIsolated(
         data: DictOfSeries,
         field: ColumnName,
-        flagger: BaseFlagger,
+        flagger: Flagger,
         gap_window: FreqString,
         group_window: FreqString,
         **kwargs
-) -> Tuple[DictOfSeries, BaseFlagger]:
->>>>>>> 589922d6
+) -> Tuple[DictOfSeries, Flagger]:
     """
     The function flags arbitrary large groups of values, if they are surrounded by sufficiently
     large data gaps.
@@ -147,20 +139,15 @@
 
 
 @register(masking='field', module="breaks")
-<<<<<<< HEAD
-def flagJumps(data: DictOfSeries, field: str, flagger: Flagger, thresh: float, winsz: str, min_periods: int=1,
-              **kwargs):
-=======
 def flagJumps(
         data: DictOfSeries,
         field: ColumnName,
-        flagger: BaseFlagger,
+        flagger: Flagger,
         thresh: float,
         winsz: FreqString,
         min_periods: IntegerWindow=1,
         **kwargs
-) -> Tuple[DictOfSeries, BaseFlagger]:
->>>>>>> 589922d6
+) -> Tuple[DictOfSeries, Flagger]:
     """
     Flag datapoints, where the mean of the values significantly changes (where the value course "jumps").
 
@@ -170,7 +157,7 @@
         A dictionary of pandas.Series, holding all the data.
     field : str
         The reference variable, the deviation from wich determines the flagging.
-    flagger : saqc.flagger
+    flagger : saqc.flagger.Flagger
         A flagger object, holding flags and additional informations related to `data`.
     thresh : float
         The threshold, the mean of the values have to change by, to trigger flagging.
