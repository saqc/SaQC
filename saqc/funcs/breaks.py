#! /usr/bin/env python
# -*- coding: utf-8 -*-


"""Detecting breakish changes in timeseries value courses.

This module provides functions to detect and flag  breakish changes in the data value course, like gaps
(:py:func:`flagMissing`), jumps/drops (:py:func:`flagJumps`) or isolated values (:py:func:`flagIsolated`).
"""

from typing import Tuple

import numpy as np
import pandas as pd
<<<<<<< HEAD
=======
import pandas.tseries.frequencies
>>>>>>> e8f9fce8

from dios import DictOfSeries

from saqc.constants import *
from saqc.lib.tools import groupConsecutives
from saqc.lib.types import FreqString, ColumnName, IntegerWindow
from saqc.funcs.changepoints import assignChangePointCluster
from saqc.core import register, Flags


@register(masking='field', module="breaks")
def flagMissing(
        data: DictOfSeries,
        field: ColumnName,
<<<<<<< HEAD
        flagger: BaseFlagger,
        nodata: float=np.nan,
        **kwargs
) -> Tuple[DictOfSeries, BaseFlagger]:
=======
        flags: Flags,
        nodata: float = np.nan,
        flag: float = BAD,
        **kwargs
) -> Tuple[DictOfSeries, Flags]:
>>>>>>> e8f9fce8
    """
    The function flags all values indicating missing data.

    Parameters
    ----------
    data : dios.DictOfSeries
        A dictionary of pandas.Series, holding all the data.
    field : str
        The fieldname of the column, holding the data-to-be-flagged.
    flags : saqc.Flags
        Container to store quality flags to data.
    nodata : any, default np.nan
        A value that defines missing data.
    flag : float, default BAD
        flag to set.

    Returns
    -------
    data : dios.DictOfSeries
        A dictionary of pandas.Series, holding all the data.
    flags : saqc.Flags
        The quality flags of data
    """
    datacol = data[field]
    if np.isnan(nodata):
        mask = datacol.isna()
    else:
        mask = datacol == nodata

    flags[mask, field] = flag
    return data, flags


@register(masking='field', module="breaks")
def flagIsolated(
        data: DictOfSeries,
        field: ColumnName,
<<<<<<< HEAD
        flagger: BaseFlagger,
        gap_window: FreqString,
        group_window: FreqString,
        **kwargs
) -> Tuple[DictOfSeries, BaseFlagger]:
=======
        flags: Flags,
        gap_window: FreqString,
        group_window: FreqString,
        flag: float = BAD,
        **kwargs
) -> Tuple[DictOfSeries, Flags]:
>>>>>>> e8f9fce8
    """
    The function flags arbitrary large groups of values, if they are surrounded by sufficiently
    large data gaps.

<<<<<<< HEAD
    A gap is a timespan containing either no data or invalid (usually `nan`) and flagged data only.
=======
    A gap is a timespan containing either no data or data invalid only (usually `nan`) .
>>>>>>> e8f9fce8

    Parameters
    ----------
    data : dios.DictOfSeries
        A dictionary of pandas.Series, holding all the data.
    field : str
        The fieldname of the column, holding the data-to-be-flagged.
    flags : saqc.Flags
        A flags object
    gap_window : str
        The minimum size of the gap before and after a group of valid values, making this group considered an
        isolated group. See condition (2) and (3)
    group_window : str
        The maximum temporal extension allowed for a group that is isolated by gaps of size 'gap_window',
        to be actually flagged as isolated group. See condition (1).
    flag : float, default BAD
        flag to set.

    Returns
    -------
    data : dios.DictOfSeries
        A dictionary of pandas.Series, holding all the data.
<<<<<<< HEAD
    flagger : saqc.flagger.BaseFlagger
        The flagger object, holding flags and additional Informations related to `data`.
        Flags values may have changed relatively to the flagger input.
=======
    flags : saqc.Flags
        The flags object, holding flags and additional information related to `data`.
>>>>>>> e8f9fce8

    Notes
    -----
    A series of values :math:`x_k,x_{k+1},...,x_{k+n}`, with associated timestamps :math:`t_k,t_{k+1},...,t_{k+n}`,
    is considered to be isolated, if:
<<<<<<< HEAD

    1. :math:`t_{k+1} - t_n <` `group_window`
    2. None of the :math:`x_j` with :math:`0 < t_k - t_j <` `gap_window`, is valid or unflagged (preceeding gap).
    3. None of the :math:`x_j` with :math:`0 < t_j - t_(k+n) <` `gap_window`, is valid or unflagged (succeding gap).

    See Also
    --------
    :py:func:`flagMissing`
    """
=======
>>>>>>> e8f9fce8

    1. :math:`t_{k+1} - t_n <` `group_window`
    2. None of the :math:`x_j` with :math:`0 < t_k - t_j <` `gap_window`, is valid (preceeding gap).
    3. None of the :math:`x_j` with :math:`0 < t_j - t_(k+n) <` `gap_window`, is valid (succeding gap).

    See Also
    --------
    :py:func:`flagMissing`
    """
    gap_window = pd.tseries.frequencies.to_offset(gap_window)
    group_window = pd.tseries.frequencies.to_offset(group_window)

    mask = data[field].isna()

    bools = pd.Series(data=0, index=mask.index, dtype=bool)
    for srs in groupConsecutives(mask):
        if np.all(~srs):
            start = srs.index[0]
            stop = srs.index[-1]
            if stop - start <= group_window:
                left = mask[start - gap_window: start].iloc[:-1]
                if left.all():
                    right = mask[stop: stop + gap_window].iloc[1:]
                    if right.all():
                        bools[start:stop] = True

    flags[mask, field] = flag
    return data, flags


@register(masking='field', module="breaks")
def flagJumps(
        data: DictOfSeries,
        field: ColumnName,
<<<<<<< HEAD
        flagger: BaseFlagger,
        thresh: float,
        winsz: FreqString,
        min_periods: IntegerWindow=1,
        **kwargs
) -> Tuple[DictOfSeries, BaseFlagger]:
=======
        flags: Flags,
        thresh: float,
        winsz: FreqString,
        min_periods: IntegerWindow = 1,
        flag: float = BAD,
        **kwargs
) -> Tuple[DictOfSeries, Flags]:
>>>>>>> e8f9fce8
    """
    Flag datapoints, where the mean of the values significantly changes (where the value course "jumps").

    Parameters
    ----------
    data : dios.DictOfSeries
        A dictionary of pandas.Series, holding all the data.
    field : str
        The reference variable, the deviation from wich determines the flagging.
    flags : saqc.Flags
        A flags object, holding flags and additional informations related to `data`.
    thresh : float
        The threshold, the mean of the values have to change by, to trigger flagging.
    winsz : str
        The temporal extension, of the rolling windows, the mean values that are to be compared,
        are obtained from.
    min_periods : int, default 1
        Minimum number of periods that have to be present in a window of size `winsz`, so that
        the mean value obtained from that window is regarded valid.
    flag : float, default BAD
        flag to set.
    """
<<<<<<< HEAD

    data, flagger = assignChangePointCluster(
        data, field, flagger,
=======
    return assignChangePointCluster(
        data, field, flags,
>>>>>>> e8f9fce8
        stat_func=lambda x, y: np.abs(np.mean(x) - np.mean(y)),
        thresh_func=lambda x, y: thresh,
        bwd_window=winsz,
        min_periods_bwd=min_periods,
        flag_changepoints=True,
        model_by_resids=False,
        assign_cluster=False,
<<<<<<< HEAD
        **kwargs
    )

    return data, flagger
=======
        flag=flag,
        **kwargs
    )
>>>>>>> e8f9fce8
<|MERGE_RESOLUTION|>--- conflicted
+++ resolved
@@ -12,10 +12,7 @@
 
 import numpy as np
 import pandas as pd
-<<<<<<< HEAD
-=======
 import pandas.tseries.frequencies
->>>>>>> e8f9fce8
 
 from dios import DictOfSeries
 
@@ -30,18 +27,11 @@
 def flagMissing(
         data: DictOfSeries,
         field: ColumnName,
-<<<<<<< HEAD
-        flagger: BaseFlagger,
-        nodata: float=np.nan,
-        **kwargs
-) -> Tuple[DictOfSeries, BaseFlagger]:
-=======
         flags: Flags,
         nodata: float = np.nan,
         flag: float = BAD,
         **kwargs
 ) -> Tuple[DictOfSeries, Flags]:
->>>>>>> e8f9fce8
     """
     The function flags all values indicating missing data.
 
@@ -79,29 +69,17 @@
 def flagIsolated(
         data: DictOfSeries,
         field: ColumnName,
-<<<<<<< HEAD
-        flagger: BaseFlagger,
-        gap_window: FreqString,
-        group_window: FreqString,
-        **kwargs
-) -> Tuple[DictOfSeries, BaseFlagger]:
-=======
         flags: Flags,
         gap_window: FreqString,
         group_window: FreqString,
         flag: float = BAD,
         **kwargs
 ) -> Tuple[DictOfSeries, Flags]:
->>>>>>> e8f9fce8
     """
     The function flags arbitrary large groups of values, if they are surrounded by sufficiently
     large data gaps.
 
-<<<<<<< HEAD
-    A gap is a timespan containing either no data or invalid (usually `nan`) and flagged data only.
-=======
     A gap is a timespan containing either no data or data invalid only (usually `nan`) .
->>>>>>> e8f9fce8
 
     Parameters
     ----------
@@ -124,31 +102,13 @@
     -------
     data : dios.DictOfSeries
         A dictionary of pandas.Series, holding all the data.
-<<<<<<< HEAD
-    flagger : saqc.flagger.BaseFlagger
-        The flagger object, holding flags and additional Informations related to `data`.
-        Flags values may have changed relatively to the flagger input.
-=======
     flags : saqc.Flags
         The flags object, holding flags and additional information related to `data`.
->>>>>>> e8f9fce8
 
     Notes
     -----
     A series of values :math:`x_k,x_{k+1},...,x_{k+n}`, with associated timestamps :math:`t_k,t_{k+1},...,t_{k+n}`,
     is considered to be isolated, if:
-<<<<<<< HEAD
-
-    1. :math:`t_{k+1} - t_n <` `group_window`
-    2. None of the :math:`x_j` with :math:`0 < t_k - t_j <` `gap_window`, is valid or unflagged (preceeding gap).
-    3. None of the :math:`x_j` with :math:`0 < t_j - t_(k+n) <` `gap_window`, is valid or unflagged (succeding gap).
-
-    See Also
-    --------
-    :py:func:`flagMissing`
-    """
-=======
->>>>>>> e8f9fce8
 
     1. :math:`t_{k+1} - t_n <` `group_window`
     2. None of the :math:`x_j` with :math:`0 < t_k - t_j <` `gap_window`, is valid (preceeding gap).
@@ -183,14 +143,6 @@
 def flagJumps(
         data: DictOfSeries,
         field: ColumnName,
-<<<<<<< HEAD
-        flagger: BaseFlagger,
-        thresh: float,
-        winsz: FreqString,
-        min_periods: IntegerWindow=1,
-        **kwargs
-) -> Tuple[DictOfSeries, BaseFlagger]:
-=======
         flags: Flags,
         thresh: float,
         winsz: FreqString,
@@ -198,7 +150,6 @@
         flag: float = BAD,
         **kwargs
 ) -> Tuple[DictOfSeries, Flags]:
->>>>>>> e8f9fce8
     """
     Flag datapoints, where the mean of the values significantly changes (where the value course "jumps").
 
@@ -221,14 +172,8 @@
     flag : float, default BAD
         flag to set.
     """
-<<<<<<< HEAD
-
-    data, flagger = assignChangePointCluster(
-        data, field, flagger,
-=======
     return assignChangePointCluster(
         data, field, flags,
->>>>>>> e8f9fce8
         stat_func=lambda x, y: np.abs(np.mean(x) - np.mean(y)),
         thresh_func=lambda x, y: thresh,
         bwd_window=winsz,
@@ -236,13 +181,6 @@
         flag_changepoints=True,
         model_by_resids=False,
         assign_cluster=False,
-<<<<<<< HEAD
-        **kwargs
-    )
-
-    return data, flagger
-=======
         flag=flag,
         **kwargs
-    )
->>>>>>> e8f9fce8
+    )