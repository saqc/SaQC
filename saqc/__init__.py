#! /usr/bin/env python
# SPDX-FileCopyrightText: 2021 Helmholtz-Zentrum für Umweltforschung GmbH - UFZ
# SPDX-License-Identifier: GPL-3.0-or-later
# -*- coding: utf-8 -*-

# isort: skip_file

"""The System for automated Quality Control package."""

<<<<<<< HEAD
from saqc.options import options
=======
__all__ = [
    "BAD",
    "DOUBTFUL",
    "GOOD",
    "UNFLAGGED",
    "FILTER_ALL",
    "FILTER_NONE",
    "Flags",
    "DictOfSeries",
    "SaQC",
    "DmpScheme",
    "FloatScheme",
    "PositionalScheme",
    "SimpleScheme",
    "AnnotatedFloatScheme",
    "fromConfig",
]

>>>>>>> be356a77
from saqc.constants import BAD, DOUBTFUL, FILTER_ALL, FILTER_NONE, GOOD, UNFLAGGED
from saqc.core import Flags, DictOfSeries, SaQC
from saqc.core.translation import (
    DmpScheme,
    FloatScheme,
    PositionalScheme,
    SimpleScheme,
    AnnotatedFloatScheme,
)
from saqc.parsing.reader import fromConfig
from . import _version

__version__ = _version.get_versions()["version"]<|MERGE_RESOLUTION|>--- conflicted
+++ resolved
@@ -7,9 +7,6 @@
 
 """The System for automated Quality Control package."""
 
-<<<<<<< HEAD
-from saqc.options import options
-=======
 __all__ = [
     "BAD",
     "DOUBTFUL",
@@ -28,7 +25,7 @@
     "fromConfig",
 ]
 
->>>>>>> be356a77
+from saqc.options import options
 from saqc.constants import BAD, DOUBTFUL, FILTER_ALL, FILTER_NONE, GOOD, UNFLAGGED
 from saqc.core import Flags, DictOfSeries, SaQC
 from saqc.core.translation import (
