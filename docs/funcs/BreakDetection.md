# Break Detection

## Index
[breaks_spektrumBased](#breaks_spektrumbased)

## breaks_spektrumBased

```                            
breaks_spektrumBased(thresh_rel=0.1, thresh_abs=0.01,
                     first_der_factor=10, first_der_window="12h",
                     scnd_der_ratio_range=0.05, scnd_der_ratio_thresh=10,
                     smooth=True, smooth_window="3h", smooth_poly_deg=2,)
```

<<<<<<< HEAD
| parameter             | data type                                                     | default value | description                                                                                                                                                |
|-----------------------|---------------------------------------------------------------|---------------|------------------------------------------------------------------------------------------------------------------------------------------------------------|
| thresh_rel            | float                                                         | `0.1`         | Minimum relative difference between two values to consider the latter as a break candidate. See condition (1)                                              |
| thresh_abs            | float                                                         | `0.01`        | Minimum absolute difference between two values to consider the latter as a break candidate. See condition (2)                                              |
| first_der_factor      | float                                                         | `10`          | Multiplication factor for arithmetic mean of the first derivatives surrounding a break candidate. See condition (3).                                       |
| first_der_window      | [offset string](docs/ParameterDescriptions.md#offset-strings) | `"12h"`       | Window around a break candidate for which the arithmetic mean is calculated. See condition (3)                                                             |
| scnd_der_ratio_range  | float                                                         | `0.05`        | Maximum deviation from one of the ratio of the second derivatives of a break candidate and its preceding value. See condition (5)                          |
| scnd_der_ratio_thresh | float                                                         | `10.0`        | Threshold for the ratio of the second derivatives of a break candidate and its succeeding value. See condition (5)                                         |
| smooth                | bool                                                          | `True`        | Smooth the time series before differentiation using the Savitsky-Golay filter                                                                              |
| smooth_window         | [offset string](docs/ParameterDescriptions.md#offset-strings) | `None`        | Size of the smoothing window of the Savitsky-Golay filter. The default value `None` results in a window of two times the sampling rate (i.e. three values) |
| smooth_poly_deg       | integer                                                       | `2`           | Degree of the polynomial used for smoothing with the Savitsky-Golay filter                                                                                 |
=======
| parameter             | data type                                                     | default value | description                                                                                                                                                           |
|-----------------------|---------------------------------------------------------------|---------------|-----------------------------------------------------------------------------------------------------------------------------------------------------------------------|
| thresh_rel            | float                                                         | `0.1`         | Minimum relative difference between two values to consider the latter as a break candidate. See condition (1)                                                         |
| thresh_abs            | float                                                         | `0.01`        | Minimum absolute difference between two values to consider the latter as a break candidate. See condition (2)                                                         |
| first_der_factor      | float                                                         | `10`          | Multiplication factor for the arithmetic mean of the first derivatives surrounding a break candidate. See condition (3).                          |
| first_der_window      | [offset string](docs/ParameterDescriptions.md#offset-strings) | `"12h"`       | Window around a break candidate for which the arithmetic mean is calculated. See condition (3)                                                          |
| scnd_der_ratio_range  | float                                                         | `0.05`        | Range of the area, covering all the values of the second derivatives quotient, that are regarded "sufficiently close to 1" for signifying a break. See condition (5). |
| scnd_der_ratio_thresh | float                                                         | `10.0`        | Threshold for the ratio of the second derivatives succeeding a break. See condition (5).                                                                              |
| smooth                | bool                                                          | `True`        | Smooth the time series before differentiation using the Savitsky-Golay filter                                                                                          |
| smooth_window         | [offset string](docs/ParameterDescriptions.md#offset-strings) | `None`        | Size of the smoothing window of the Savitsky-Golay filter. The default value `None` results in a window of two times the sampling rate (i.e. three values)            |
| smooth_poly_deg       | integer                                                       | `2`           | Degree of the polynomial used for smoothing with the Savitsky-Golay filter                                                                                            |
>>>>>>> fbd84ef0


The function flags breaks (jumps/drops) by evaluating the derivatives of a time series.

A value $`x_k`$ of a time series $`x_t`$ with timestamps $`t_i`$, is considered to be a break, if:

1. $`x_k`$ represents a sufficiently large relative jump:

   $`|\frac{x_k - x_{k-1}}{x_k}| >`$ `thresh_rel`

2. $`x_k`$ represents a sufficient absolute jump:

   $`|x_k - x_{k-1}| >`$ `thresh_abs`

3. The dataset $`X = x_i, ..., x_{k-1}, x_{k+1}, ..., x_j`$, with $`|t_{k-1} - t_i| = |t_j - t_{k+1}| =`$ `first_der_window`
   fulfills the following condition:
   
   $`|x'_k| >`$ `first_der_factor` $` \cdot \bar{X} `$
   
   where $`\bar{X}`$ denotes the arithmetic mean of $`X`$.

4. The ratio (last/this) of the second derivatives is close to 1:

   $` 1 -`$ `scnd_der_ratio_range` $`< |\frac{x''_{k-1}}{x_{k''}}| < 1 + `$`scnd_der_ratio_range`

5. The ratio (this/next) of the second derivatives is sufficiently height:

   $`|\frac{x''_{k}}{x''_{k+1}}| > `$`scnd_der_ratio_thresh`

NOTE:
- Only works for time series
- The time series is expected to be harmonized to an
  [equidistant frequency grid](docs/funcs/TimeSeriesHarmonization.md)


This Function is a generalization of the spectrum based spike flagging
mechanism as presented in [1].

### References
[1] Dorigo,W. et al.: Global Automated Quality Control of In Situ Soil Moisture
    Data from the international Soil Moisture Network. 2013. Vadoze Zone J.
    doi:10.2136/vzj2012.0097.
<|MERGE_RESOLUTION|>--- conflicted
+++ resolved
@@ -12,7 +12,6 @@
                      smooth=True, smooth_window="3h", smooth_poly_deg=2,)
 ```
 
-<<<<<<< HEAD
 | parameter             | data type                                                     | default value | description                                                                                                                                                |
 |-----------------------|---------------------------------------------------------------|---------------|------------------------------------------------------------------------------------------------------------------------------------------------------------|
 | thresh_rel            | float                                                         | `0.1`         | Minimum relative difference between two values to consider the latter as a break candidate. See condition (1)                                              |
@@ -24,20 +23,6 @@
 | smooth                | bool                                                          | `True`        | Smooth the time series before differentiation using the Savitsky-Golay filter                                                                              |
 | smooth_window         | [offset string](docs/ParameterDescriptions.md#offset-strings) | `None`        | Size of the smoothing window of the Savitsky-Golay filter. The default value `None` results in a window of two times the sampling rate (i.e. three values) |
 | smooth_poly_deg       | integer                                                       | `2`           | Degree of the polynomial used for smoothing with the Savitsky-Golay filter                                                                                 |
-=======
-| parameter             | data type                                                     | default value | description                                                                                                                                                           |
-|-----------------------|---------------------------------------------------------------|---------------|-----------------------------------------------------------------------------------------------------------------------------------------------------------------------|
-| thresh_rel            | float                                                         | `0.1`         | Minimum relative difference between two values to consider the latter as a break candidate. See condition (1)                                                         |
-| thresh_abs            | float                                                         | `0.01`        | Minimum absolute difference between two values to consider the latter as a break candidate. See condition (2)                                                         |
-| first_der_factor      | float                                                         | `10`          | Multiplication factor for the arithmetic mean of the first derivatives surrounding a break candidate. See condition (3).                          |
-| first_der_window      | [offset string](docs/ParameterDescriptions.md#offset-strings) | `"12h"`       | Window around a break candidate for which the arithmetic mean is calculated. See condition (3)                                                          |
-| scnd_der_ratio_range  | float                                                         | `0.05`        | Range of the area, covering all the values of the second derivatives quotient, that are regarded "sufficiently close to 1" for signifying a break. See condition (5). |
-| scnd_der_ratio_thresh | float                                                         | `10.0`        | Threshold for the ratio of the second derivatives succeeding a break. See condition (5).                                                                              |
-| smooth                | bool                                                          | `True`        | Smooth the time series before differentiation using the Savitsky-Golay filter                                                                                          |
-| smooth_window         | [offset string](docs/ParameterDescriptions.md#offset-strings) | `None`        | Size of the smoothing window of the Savitsky-Golay filter. The default value `None` results in a window of two times the sampling rate (i.e. three values)            |
-| smooth_poly_deg       | integer                                                       | `2`           | Degree of the polynomial used for smoothing with the Savitsky-Golay filter                                                                                            |
->>>>>>> fbd84ef0
-
 
 The function flags breaks (jumps/drops) by evaluating the derivatives of a time series.
 
