--- conflicted
+++ resolved
@@ -199,14 +199,8 @@
     field, *_ = data.columns
     flagger = flagger.initFlags(data)
     _, flagger_range = flagRange(data, field, flagger, min=10, max=90, flag=flagger.BAD)
-<<<<<<< HEAD
     data_new, flagger_range = flagRange(data, field, flagger_range, min=40, max=60, flag=flagger.GOOD)
     splot._interactive = False
     splot._plotSingleVariable(data, data_new, flagger, flagger_range, sources=[], targets=[data_new.columns[0]])
     splot._plotMultipleVariables(data, data_new, flagger, flagger_range, targets=data_new.columns)
-    splot._interactive = True
-=======
-    _, flagger_range = flagRange(data, field, flagger_range, min=40, max=60, flag=flagger.GOOD)
-    mask = flagger.getFlags(field) != flagger_range.getFlags(field)
-    _plot(data, mask, field, flagger, interactive_backend=False)
->>>>>>> a53e952c
+    splot._interactive = True