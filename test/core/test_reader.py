#! /usr/bin/env python
# -*- coding: utf-8 -*-

import pytest
import numpy as np

import saqc
from saqc.core.reader import checkConfig
from saqc.core.config import Fields as F
<<<<<<< HEAD
from test.common import initData, initMetaDict, initMetaString, TESTFLAGGER, TESTNODATA
import dios.dios as dios
=======
from test.common import (
    initData,
    initMetaDict,
    initMetaString,
    TESTFLAGGER,
    TESTNODATA,
    writeIO
)
>>>>>>> 3085e2e0


@pytest.fixture
def data() -> dios.DictOfSeries:
    return initData(3)


def test_configPreparation(data):
    var1, var2, var3, *_ = data.columns
    date = data.indexes[0][data.lengths[0] // 2]

    # NOTE:
    # time slicing support is currently disabled
    tests = [
        # {F.VARNAME: var1, F.START: date, F.TESTS: "flagAll()", F.PLOT: True},
        {F.VARNAME: var2, F.TESTS: "flagAll()", F.PLOT: False},
        # {F.VARNAME: var3, F.END: date, F.TESTS: "flagAll()"},
        {F.VARNAME: var3, F.TESTS: "flagAll()",},
    ]

    defaults = {
        F.START: data.indexes[0].min(),
        F.END: data.indexes[0].max(),
        F.PLOT: False,
        F.LINENUMBER: 2,
    }

    for i, test in enumerate(tests):
        _, meta_frame = initMetaDict([test], data)
        result = dict(zip(meta_frame.columns, meta_frame.iloc[0]))
        expected = {**defaults, **test}
        assert result == expected


def test_variableRegex(data):

    tests = [
        (".*", ".*"),
        ("var(1|2)", "var(1|2)"),
        ("(.*3)", "(.*3)")
    ]

    for config_wc, expected_wc in tests:
        _, config = initMetaDict(
            [{F.VARNAME: config_wc, F.TESTS: "flagAll()"}],
            data
        )
        expected = data.columns[data.columns.str.match(expected_wc)]
        assert np.all(config[F.VARNAME] == expected)


def test_inlineComments(data):
    """
    adresses issue #3
    """
    config = f"""
    {F.VARNAME}|{F.TESTS}|{F.PLOT}
    pre2|flagAll() # test|False # test
    """
    _, meta_frame = initMetaString(config, data)
    assert meta_frame.loc[0, F.PLOT] == False
    assert meta_frame.loc[0, F.TESTS] == "flagAll()"


def test_configReaderLineNumbers(data):
    config = f"""
    {F.VARNAME}|{F.TESTS}
    #temp1|dummy()
    pre1|dummy()
    pre2|dummy()
    SM|dummy()
    #SM|dummy()
    # SM1|dummy()

    SM1|dummy()
    """
    meta_fname, meta_frame = initMetaString(config, data)
    result = meta_frame[F.LINENUMBER].tolist()
    expected = [3, 4, 5, 9]
    assert result == expected

def test_configFile(data):

    # check that the reader accepts different whitespace patterns

    config = f"""
    {F.VARNAME} ; {F.TESTS}
    #temp1      ; dummy()
    pre1; dummy()
    pre2        ;dummy()
    SM          ; dummy()
    #SM         ; dummy()
    # SM1       ; dummy()

    SM1;dummy()
    """
    saqc.run(writeIO(config), TESTFLAGGER[0], data)

@pytest.mark.parametrize("flagger", TESTFLAGGER)
@pytest.mark.parametrize("nodata", TESTNODATA)
def test_configChecks(data, flagger, nodata, caplog):

    flagger = flagger.initFlags(data)
    flags = flagger.getFlags()
    var1, var2, var3, *_ = data.columns

    tests = [
        ({F.VARNAME: var1, F.TESTS: "range(mn=0)"}, TypeError),
        ({F.VARNAME: var3, F.TESTS: "flagNothing()"}, NameError),
        ({F.VARNAME: "", F.TESTS: "range(min=3)"}, SyntaxError),
        ({F.VARNAME: var1, F.TESTS: ""}, SyntaxError),
        ({F.TESTS: "range(min=3)"}, SyntaxError),
    ]

    for config_dict, expected in tests:
        _, config_df = initMetaDict([config_dict], data)
        with pytest.raises(expected):
            checkConfig(config_df, data, flagger, nodata)<|MERGE_RESOLUTION|>--- conflicted
+++ resolved
@@ -7,19 +7,8 @@
 import saqc
 from saqc.core.reader import checkConfig
 from saqc.core.config import Fields as F
-<<<<<<< HEAD
 from test.common import initData, initMetaDict, initMetaString, TESTFLAGGER, TESTNODATA
 import dios.dios as dios
-=======
-from test.common import (
-    initData,
-    initMetaDict,
-    initMetaString,
-    TESTFLAGGER,
-    TESTNODATA,
-    writeIO
-)
->>>>>>> 3085e2e0
 
 
 @pytest.fixture
