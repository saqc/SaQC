import pytest
import numpy as np
import pandas as pd

from dios.dios import DictOfSeries


@pytest.fixture
def char_dict():
    return {
        "raise": pd.DatetimeIndex([]),
        "drop": pd.DatetimeIndex([]),
        "peak": pd.DatetimeIndex([]),
        "return": pd.DatetimeIndex([]),
        "missing": pd.DatetimeIndex([]),
    }



@pytest.fixture
def course_1(char_dict):
    # MONOTONOUSLY ASCENDING/DESCENDING
    # values , that monotonously ascend towards a peak level, and thereafter do monotonously decrease
    # the resulting drop/raise per value equals:  (peak_level - initial_level) / (0.5*(periods-2))
    # periods number better be even!
    def fix_funk(
        freq="10min",
        periods=10,
        initial_level=0,
        peak_level=10,
        initial_index=pd.Timestamp(2000, 1, 1, 0, 0, 0),
        char_dict=char_dict,
    ):

        t_index = pd.date_range(initial_index, freq=freq, periods=periods)
        left = np.linspace(initial_level, peak_level, int(np.floor(len(t_index) / 2)))
        right = np.linspace(peak_level, initial_level, int(np.ceil(len(t_index) / 2)))
        s = pd.Series(np.append(left, right), index=t_index)

        char_dict["raise"] = s.index[1 : int(np.floor(len(t_index) / 2))]
        char_dict["drop"] = s.index[int(np.floor(len(t_index) / 2) + 1) :]
        char_dict["peak"] = s.index[int(np.floor(len(t_index) / 2)) - 1 : int(np.floor(len(t_index) / 2)) + 1]

        data = DictOfSeries(data=s, columns=["data"])
        return data, char_dict

    return fix_funk


@pytest.fixture
def course_2(char_dict):
    # SINGLE_SPIKE
    # values , that linearly  develop over the whole timeseries, from "initial_level" to "final_level", exhibiting
    # one "anomalous" or "outlierish" value of magnitude "out_val" at position "periods/2"
    # number of periods better be even!
<<<<<<< HEAD
    def fix_funk(freq='10min', periods=10, initial_level=0, final_level=0, out_val=5,
                 initial_index=pd.Timestamp(2000, 1, 1, 0, 0, 0), char_dict=char_dict):
=======
    def fix_funk(
        freq="10min",
        periods=10,
        initial_level=0,
        final_level=2,
        out_val=5,
        initial_index=pd.Timestamp(2000, 1, 1, 0, 0, 0),
        char_dict=char_dict,
    ):
>>>>>>> 74082f94

        t_index = pd.date_range(initial_index, freq=freq, periods=periods)
        data = np.linspace(initial_level, final_level, int(np.floor(len(t_index))))

        data = pd.Series(data=data, index=t_index)
        data.iloc[int(np.floor(periods / 2))] = out_val

        if out_val > data.iloc[int(np.floor(periods / 2) - 1)]:
            kind = "raise"
        else:
            kind = "drop"

        char_dict[kind] = data.index[int(np.floor(periods / 2))]
        char_dict["return"] = data.index[int(np.floor(len(t_index) / 2)) + 1]

        data = DictOfSeries(data=data, columns=["data"])
        return data, char_dict

    return fix_funk



@pytest.fixture
def course_pattern_1(char_dict):
    # Test trapezium pattern - values , that linearly increase till out_val, stay constant for one more value, and then
    # decrease again to 0. Sample frequency is 10 min.
    def fix_funk(freq='10min',
                 initial_index=pd.Timestamp(2000, 1, 1, 0, 0, 0), out_val=5, char_dict=char_dict):

        t_index = pd.date_range(initial_index, freq=freq, periods=6)
        #data = np.linspace(initial_level, final_level, int(np.floor(len(t_index))))

        data = pd.Series(data=0, index=t_index)
        data.iloc[2] = out_val
        data.iloc[3] = out_val
        char_dict['pattern_1'] = data.index

        data = DictOfSeries(data=data, columns=['pattern_1'])
        return data, char_dict

    return fix_funk



@pytest.fixture
def course_pattern_2(char_dict):
    # Test trapezium pattern - values , that linearly increase till out_val, stay constant for one more value, and then
    # decrease again to 0. Sample frequency is 1 H.
    def fix_funk(freq='1 H',
                 initial_index=pd.Timestamp(2000, 1, 1, 0, 0, 0), out_val=5, char_dict=char_dict):

        t_index = pd.date_range(initial_index, freq=freq, periods=4)
        #data = np.linspace(initial_level, final_level, int(np.floor(len(t_index))))

        data = pd.Series(data=0, index=t_index)
        data.iloc[2] = out_val
        data.iloc[3] = out_val
        char_dict['pattern_2'] = data.index

        data = DictOfSeries(data=data, columns=['pattern_2'])
        return data, char_dict

    return fix_funk




@pytest.fixture
def course_test(char_dict):
    # Test function for pattern detection - same as test pattern for first three values, than constant function
    def fix_funk(freq='1 D',
                 initial_index=pd.Timestamp(2000, 1, 1, 0, 0, 0), out_val=5, char_dict=char_dict):

        t_index = pd.date_range(initial_index, freq=freq, periods=100)

        data = pd.Series(data=0, index=t_index)
        data.iloc[2] = out_val
        data.iloc[3] = out_val


        data = DictOfSeries(data=data, columns=['data'])
        return data, char_dict

    return fix_funk



@pytest.fixture
def course_3(char_dict):
    # CROWD IN A PIT/CROWD ON A SUMMIT
    # values , that linearly  develop over the whole timeseries, from "initial_level" to "final_level", exhibiting
    # a "crowd" of "anomalous" or "outlierish" values of magnitude "out_val".
    # The "crowd/group" of anomalous values starts at position "periods/2" and continues with an additional amount
    # of "crowd_size" values, that are each spaced "crowd_spacing" minutes from there predecessors.
    # number of periods better be even!
    # chrowd_size * crowd_spacing better be less then freq[minutes].
    def fix_funk(
        freq="10min",
        periods=10,
        initial_level=0,
        final_level=2,
        out_val=-5,
        initial_index=pd.Timestamp(2000, 1, 1, 0, 0, 0),
        char_dict=char_dict,
        crowd_size=5,
        crowd_spacing=1,
    ):

        t_index = pd.date_range(initial_index, freq=freq, periods=periods)
        data = np.linspace(initial_level, final_level, int(np.floor(len(t_index))))
        data = pd.Series(data=data, index=t_index)

        ind1 = data.index[int(np.floor(periods / 2))]
        dates = [ind1 + crowd_spacing * pd.Timedelta(f"{k}min") for k in range(1, crowd_size + 1)]
        insertion_index = pd.DatetimeIndex(dates)

        data.iloc[int(np.floor(periods / 2))] = out_val
        data = data.append(pd.Series(data=out_val, index=insertion_index))
        data.sort_index(inplace=True)
        anomaly_index = insertion_index.insert(0, data.index[int(np.floor(periods / 2))])

        if out_val > data.iloc[int(np.floor(periods / 2) - 1)]:
            kind = "raise"
        else:
            kind = "drop"

        char_dict[kind] = anomaly_index
        char_dict["return"] = t_index[int(len(t_index) / 2) + 1]

        data = DictOfSeries(data=data, columns=["data"])
        return data, char_dict

    return fix_funk


@pytest.fixture
def course_4(char_dict):
    # TEETH (ROW OF SPIKES) values , that remain on value level "base_level" and than begin exposing an outlierish or
    # spikey value of magnitude "out_val" every second timestep, starting at periods/2, with the first spike. number
    # of periods better be even!

    def fix_funk(
        freq="10min",
        periods=10,
        base_level=0,
        out_val=5,
        initial_index=pd.Timestamp(2000, 1, 1, 0, 0, 0),
        char_dict=char_dict,
    ):

        t_index = pd.date_range(initial_index, freq=freq, periods=periods)
        data = pd.Series(data=base_level, index=t_index)
        data[int(len(t_index) / 2) :: 2] = out_val
        char_dict["raise"] = t_index[int(len(t_index) / 2) :: 2]
        char_dict["return"] = t_index[int((len(t_index) / 2) + 1) :: 2]

        data = DictOfSeries(data=data, columns=["data"])
        return data, char_dict

    return fix_funk


@pytest.fixture
def course_5(char_dict):
    # NAN_holes
    # values , that ascend from initial_level to final_level linearly and have missing data(=nan)
    # at posiiotns "nan_slice", (=a slice or a list, for iloc indexing)
    # periods better be even!
    # periods better be greater 5

    def fix_funk(
        freq="10min",
        periods=10,
        nan_slice=slice(0, None, 5),
        initial_level=0,
        final_level=10,
        initial_index=pd.Timestamp(2000, 1, 1, 0, 0, 0),
        char_dict=char_dict,
    ):
        t_index = pd.date_range(initial_index, freq=freq, periods=periods)
        values = np.linspace(initial_level, final_level, periods)
        s = pd.Series(values, index=t_index)
        s.iloc[nan_slice] = np.nan
        char_dict["missing"] = s.iloc[nan_slice].index

        data = DictOfSeries(data=s, columns=["data"])
        return data, char_dict

    return fix_funk

<|MERGE_RESOLUTION|>--- conflicted
+++ resolved
@@ -53,10 +53,6 @@
     # values , that linearly  develop over the whole timeseries, from "initial_level" to "final_level", exhibiting
     # one "anomalous" or "outlierish" value of magnitude "out_val" at position "periods/2"
     # number of periods better be even!
-<<<<<<< HEAD
-    def fix_funk(freq='10min', periods=10, initial_level=0, final_level=0, out_val=5,
-                 initial_index=pd.Timestamp(2000, 1, 1, 0, 0, 0), char_dict=char_dict):
-=======
     def fix_funk(
         freq="10min",
         periods=10,
@@ -66,8 +62,6 @@
         initial_index=pd.Timestamp(2000, 1, 1, 0, 0, 0),
         char_dict=char_dict,
     ):
->>>>>>> 74082f94
-
         t_index = pd.date_range(initial_index, freq=freq, periods=periods)
         data = np.linspace(initial_level, final_level, int(np.floor(len(t_index))))
 
