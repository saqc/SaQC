#! /usr/bin/env python
# -*- coding: utf-8 -*-

import pytest
import numpy as np
import pandas as pd

from saqc.funcs.spike_detection import (
    flagSpikes_spektrumBased,
    flagSpikes_simpleMad,
    flagSpikes_slidingZscore,
    flagSpikes_basic)

from test.common import TESTFLAGGER


@pytest.fixture(scope='module')
def spiky_data():
    index = pd.date_range(start='2011-01-01', end='2011-01-05', freq='5min')
    spiky_series = pd.DataFrame(dict(spiky_data=np.linspace(1, 2, index.size)), index=index)
    spiky_series.iloc[100] = 100
    spiky_series.iloc[1000] = -100
    flag_assertion = [100, 1000]
    return spiky_series, flag_assertion


@pytest.mark.parametrize('flagger', TESTFLAGGER)
def test_flagSpikes_SpektrumBased(spiky_data, flagger):
    data = spiky_data[0]
<<<<<<< HEAD
    field, *_ = data.columns
    flagger = flagger.initFlags(data)
    data, flagger_result = flagSpikes_SpektrumBased(data, field, flagger)
    flag_result = flagger_result.getFlags(field)
=======
    flags = flagger.initFlags(data)
    data, flag_result = flagSpikes_spektrumBased(data, flags, 'spiky_data', flagger)
    flag_result = flag_result.iloc[:, 0]
>>>>>>> 9de17500
    test_sum = (flag_result[spiky_data[1]] == flagger.BAD).sum()
    assert test_sum == len(spiky_data[1])


@pytest.mark.parametrize('flagger', TESTFLAGGER)
def test_flagMad(spiky_data, flagger):
    data = spiky_data[0]
<<<<<<< HEAD
    field, *_ = data.columns
    flagger = flagger.initFlags(data)
    data, flagger_result = flagMad(data, field, flagger, '1H')
    flag_result = flagger_result.getFlags(field)
=======
    flags = flagger.initFlags(data)
    data, flag_result = flagSpikes_simpleMad(data, flags, 'spiky_data', flagger, '1H')
    flag_result = flag_result.iloc[:, 0]
>>>>>>> 9de17500
    test_sum = (flag_result[spiky_data[1]] == flagger.BAD).sum()
    assert test_sum == len(spiky_data[1])


@pytest.mark.parametrize('flagger', TESTFLAGGER)
@pytest.mark.parametrize('method', ['modZ', 'zscore'])
def test_slidingOutlier(spiky_data, flagger, method):

    # test for numeric input
    data = spiky_data[0]
    field, *_ = data.columns
    flagger = flagger.initFlags(data)

    tests = [
<<<<<<< HEAD
        slidingOutlier(data, field, flagger, winsz=300, dx=50, method=method),
        slidingOutlier(data, field, flagger, winsz='1500min', dx='250min', method=method)
=======
        flagSpikes_slidingZscore(data, flags, 'spiky_data', flagger, winsz=300, dx=50, method=method),
        flagSpikes_slidingZscore(data, flags, 'spiky_data', flagger, winsz='1500min', dx='250min', method=method)
>>>>>>> 9de17500
    ]

    for _, flagger_result in tests:
        flag_result = flagger_result.getFlags(field)
        test_sum = (flag_result.iloc[spiky_data[1]] == flagger.BAD).sum()
        assert int(test_sum) == len(spiky_data[1])


@pytest.mark.parametrize('flagger', TESTFLAGGER)
def test_flagSpikes_Basic(spiky_data, flagger):
    data = spiky_data[0]
<<<<<<< HEAD
    field, *_ = data.columns
    flagger = flagger.initFlags(data)
    data, flagger_result = flagSpikes_Basic(data, field, flagger, thresh=60, tol=10, length='20min')
    flag_result = flagger_result.getFlags(field)
=======
    flags = flagger.initFlags(data)
    data, flag_result = flagSpikes_basic(data, flags, 'spiky_data', flagger, thresh=60, tol=10, length='20min')
    flag_result = flag_result.iloc[:, 0]
>>>>>>> 9de17500
    test_sum = (flag_result[spiky_data[1]] == flagger.BAD).sum()
    assert test_sum == len(spiky_data[1])<|MERGE_RESOLUTION|>--- conflicted
+++ resolved
@@ -27,16 +27,10 @@
 @pytest.mark.parametrize('flagger', TESTFLAGGER)
 def test_flagSpikes_SpektrumBased(spiky_data, flagger):
     data = spiky_data[0]
-<<<<<<< HEAD
     field, *_ = data.columns
     flagger = flagger.initFlags(data)
-    data, flagger_result = flagSpikes_SpektrumBased(data, field, flagger)
+    data, flagger_result = flagSpikes_spektrumBased(data, field, flagger)
     flag_result = flagger_result.getFlags(field)
-=======
-    flags = flagger.initFlags(data)
-    data, flag_result = flagSpikes_spektrumBased(data, flags, 'spiky_data', flagger)
-    flag_result = flag_result.iloc[:, 0]
->>>>>>> 9de17500
     test_sum = (flag_result[spiky_data[1]] == flagger.BAD).sum()
     assert test_sum == len(spiky_data[1])
 
@@ -44,16 +38,10 @@
 @pytest.mark.parametrize('flagger', TESTFLAGGER)
 def test_flagMad(spiky_data, flagger):
     data = spiky_data[0]
-<<<<<<< HEAD
     field, *_ = data.columns
     flagger = flagger.initFlags(data)
-    data, flagger_result = flagMad(data, field, flagger, '1H')
+    data, flagger_result = flagSpikes_simpleMad(data, field, flagger, '1H')
     flag_result = flagger_result.getFlags(field)
-=======
-    flags = flagger.initFlags(data)
-    data, flag_result = flagSpikes_simpleMad(data, flags, 'spiky_data', flagger, '1H')
-    flag_result = flag_result.iloc[:, 0]
->>>>>>> 9de17500
     test_sum = (flag_result[spiky_data[1]] == flagger.BAD).sum()
     assert test_sum == len(spiky_data[1])
 
@@ -68,13 +56,8 @@
     flagger = flagger.initFlags(data)
 
     tests = [
-<<<<<<< HEAD
-        slidingOutlier(data, field, flagger, winsz=300, dx=50, method=method),
-        slidingOutlier(data, field, flagger, winsz='1500min', dx='250min', method=method)
-=======
-        flagSpikes_slidingZscore(data, flags, 'spiky_data', flagger, winsz=300, dx=50, method=method),
-        flagSpikes_slidingZscore(data, flags, 'spiky_data', flagger, winsz='1500min', dx='250min', method=method)
->>>>>>> 9de17500
+        flagSpikes_slidingZscore(data, field, flagger, winsz=300, dx=50, method=method),
+        flagSpikes_slidingZscore(data, field, flagger, winsz='1500min', dx='250min', method=method)
     ]
 
     for _, flagger_result in tests:
@@ -86,15 +69,9 @@
 @pytest.mark.parametrize('flagger', TESTFLAGGER)
 def test_flagSpikes_Basic(spiky_data, flagger):
     data = spiky_data[0]
-<<<<<<< HEAD
     field, *_ = data.columns
     flagger = flagger.initFlags(data)
-    data, flagger_result = flagSpikes_Basic(data, field, flagger, thresh=60, tol=10, length='20min')
+    data, flagger_result = flagSpikes_basic(data, field, flagger, thresh=60, tol=10, length='20min')
     flag_result = flagger_result.getFlags(field)
-=======
-    flags = flagger.initFlags(data)
-    data, flag_result = flagSpikes_basic(data, flags, 'spiky_data', flagger, thresh=60, tol=10, length='20min')
-    flag_result = flag_result.iloc[:, 0]
->>>>>>> 9de17500
     test_sum = (flag_result[spiky_data[1]] == flagger.BAD).sum()
     assert test_sum == len(spiky_data[1])