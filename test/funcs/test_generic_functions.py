#! /usr/bin/env python
# -*- coding: utf-8 -*-

import pytest
import numpy as np
import pandas as pd

from test.common import initData, TESTFLAGGER, TESTNODATA
from saqc.core.core import run
from saqc.core.config import Fields as F

from test.common import initData, TESTFLAGGER, TESTNODATA, initMetaDict, initMetaString

from saqc.core.evaluator import (
    DslTransformer,
    initLocalEnv,
    parseExpression,
    evalExpression,
    compileTree,
    evalCode,
)


def _evalDslExpression(expr, data, field, flagger, nodata=np.nan):
    env = initLocalEnv(data, field, flagger, nodata)
    tree = parseExpression(expr)
    transformed_tree = DslTransformer(env).visit(tree)
    code = compileTree(transformed_tree)
    return evalCode(code, local_env=env)


@pytest.fixture
def data():
    return initData()


@pytest.mark.parametrize("flagger", TESTFLAGGER)
def test_missingIdentifier(data, flagger):

    flagger = flagger.initFlags(data)
    tests = ["flagGeneric(func=fff(var2) < 5)", "flagGeneric(func=var3 != NODATA)"]
    for expr in tests:
        with pytest.raises(NameError):
            evalExpression(expr, data, data.columns[0], flagger, np.nan)


@pytest.mark.parametrize("flagger", TESTFLAGGER)
def test_comparisonOperators(data, flagger):
    flagger = flagger.initFlags(data)
    var1, var2, *_ = data.columns
    this = var1

    tests = [
        ("this > 100", data[this] > 100),
        (f"10 >= {var2}", 10 >= data[var2]),
        (f"{var2} < 100", data[var2] < 100),
        (f"this <= {var2}", data[this] <= data[var2]),
        (f"{var1} == {var2}", data[this] == data[var2]),
        (f"{var1} != {var2}", data[this] != data[var2]),
    ]

    # check within the usually enclosing scope
    for expr, mask in tests:
        _, result_flagger = evalExpression(f"flagGeneric(func={expr})", data, this, flagger, np.nan)
        expected_flagger = flagger.setFlags(this, loc=mask, test="generic")
        assert (result_flagger.isFlagged() == expected_flagger.isFlagged()).all(None)


@pytest.mark.parametrize("flagger", TESTFLAGGER)
def test_arithmeticOperators(data, flagger):
    flagger = flagger.initFlags(data)
    var1, *_ = data.columns
    this = data[var1]

    tests = [
        ("this + 100", this + 100),
        ("this - 1000", this - 1000),
        ("this * 2", this * 2),
        ("this / 100", this / 100),
        ("this % 2", this % 2),
        ("this ** 2", this ** 2),
    ]

    # check within the usually enclosing scope
<<<<<<< HEAD
    for expr, mask in tests:
        _, result_flagger = evalExpression(
            f"flagGeneric(func={expr})", data, var1, flagger, np.nan
        )
        expected_flagger = flagger.setFlags(var1, loc=mask, test="generic")
        assert (result_flagger.isFlagged() == expected_flagger.isFlagged()).all(None)
=======
    for expr, expected in tests:
        result_data, _ = evalExpression(f"procGeneric(func={expr})", data, var1, flagger, np.nan)
        assert np.all(result_data[expected.name] == expected)
>>>>>>> a53e952c


@pytest.mark.parametrize("flagger", TESTFLAGGER)
def test_nonReduncingBuiltins(data, flagger):
    flagger = flagger.initFlags(data)
    var1, *_ = data.columns
    this = data[var1]

    tests = [
        ("abs(this)", np.abs(this)),
        ("sqrt(this)", np.sqrt(this)),
        ("exp(this)", np.exp(this)),
        ("log(this)", np.log(this)),
    ]

    for expr, expected in tests:
        result_data, _ = evalExpression(f"procGeneric(func={expr})", data, var1, flagger, np.nan)
        assert np.all(result_data[expected.name] == expected)


@pytest.mark.parametrize("flagger", TESTFLAGGER)
@pytest.mark.parametrize("nodata", TESTNODATA)
def test_reduncingBuiltins(data, flagger, nodata):
    data.loc[::4] = nodata
    flagger = flagger.initFlags(data)
    var1, *_ = data.columns
    this = data[var1]

    tests = [
        ("min(this)", np.min(this)),
        (f"max(this)", np.max(this)),
        (f"sum(this)", np.nansum(this)),
        ("mean(this)", np.nanmean(this)),
        (f"std(this)", np.std(this)),
        (f"len(this)", len(this)),
    ]
    for expr, expected in tests:
        result_data, _ = evalExpression(f"procGeneric(func={expr})", data, var1, flagger, np.nan)
        assert np.all(result_data[var1] == expected)


@pytest.mark.parametrize("flagger", TESTFLAGGER)
@pytest.mark.parametrize("nodata", TESTNODATA)
def test_ismissing(data, flagger, nodata):

    data.iloc[: data.lengths[0] // 2, 0] = np.nan
    data.iloc[(data.lengths[0] // 2) + 1 :, 0] = -9999
    var1, *_ = data.columns

    flagger = flagger.initFlags(data)

    tests = [
<<<<<<< HEAD
        (f"ismissing({var1})", lambda data: (data.isna() | (data == nodata)).all()),
        (f"~ismissing({var1})", lambda data: ~(data.isna() | (data == nodata)).all(),),
=======
        (f"ismissing({var1})", lambda data: (pd.isnull(data) | (data == nodata)).all()),
        (f"~ismissing({var1})", lambda data: (pd.notnull(data) & (data != nodata)).all(),),
>>>>>>> a53e952c
    ]

    for expr, checkFunc in tests:
        idx = _evalDslExpression(expr, data, var1, flagger, nodata)
        assert checkFunc(data.loc[idx, var1])


@pytest.mark.parametrize("flagger", TESTFLAGGER)
@pytest.mark.parametrize("nodata", TESTNODATA)
def test_bitOps(data, flagger, nodata):
    var1, var2, *_ = data.columns
    this = data[var1]

    flagger = flagger.initFlags(data)

    tests = [
        (f"~(this > mean(this))", ~(this > np.nanmean(this))),
        (f"(this <= 0) | (0 < {var1})", (this <= 0) | (0 < data[var1])),
        (f"({var2} >= 0) & (0 > this)", (data[var2] >= 0) & (0 > this)),
    ]

    for expr, expected in tests:
        _, flagger_result = evalExpression(f"flagGeneric(func={expr})", data, this.name, flagger, nodata)
        assert (flagger_result.isFlagged(this.name) == expected).all()


@pytest.mark.parametrize("flagger", TESTFLAGGER)
def test_isflagged(data, flagger):

    flagger = flagger.initFlags(data)
    var1, var2, *_ = data.columns

    flagger = flagger.setFlags(var1, loc=slice(None, None, 2))
    flagger = flagger.setFlags(var2, loc=slice(None, None, 2))

    idx = _evalDslExpression(f"isflagged({var1})", data, var2, flagger)

    flagged = flagger.isFlagged(var1)
    assert (flagged == idx).all


@pytest.mark.parametrize("flagger", TESTFLAGGER)
def test_invertIsFlagged(data, flagger):

    flagger = flagger.initFlags(data)
    var1, var2, *_ = data.columns

    flagger = flagger.setFlags(var2, loc=slice(None, None, 2))

    tests = [
        (f"~isflagged({var2})", ~flagger.isFlagged(var2)),
        (f"~({var2}>999) & (~isflagged({var2}))", ~(data[var2] > 999) & (~flagger.isFlagged(var2))),
    ]

    for expr, flags_expected in tests:
        _, flagger_result = evalExpression(f"flagGeneric(func={expr})", data, var1, flagger, np.nan)
        flags_result = flagger_result.isFlagged(var1)
        assert (flags_result == flags_expected).all(None)


@pytest.mark.parametrize("flagger", TESTFLAGGER)
def test_isflaggedArgument(data, flagger):

    var1, var2, *_ = data.columns

<<<<<<< HEAD
    flagger = flagger.initFlags(data).setFlags(
        var1, loc=slice(None, None, 2), flag=flagger.BAD
    )
=======
    flagger = flagger.initFlags(data).setFlags(var1, iloc=slice(None, None, 2), flag=flagger.BAD)
>>>>>>> a53e952c

    tests = [
        (_evalDslExpression(f"isflagged({var1}, BAD)", data, var2, flagger), flagger.isFlagged(var1, flag=flagger.BAD)),
        (
            _evalDslExpression(f"isflagged({var1}, UNFLAGGED, '==')", data, var2, flagger),
            flagger.isFlagged(var1, flag=flagger.UNFLAGGED, comparator="=="),
        ),
    ]

    for result, expected in tests:
<<<<<<< HEAD
        assert (result == expected).all(None)
=======
        assert np.all(result == expected)


@pytest.mark.parametrize("flagger", TESTFLAGGER)
def test_variableAssignments(data, flagger):
    var1, var2, *_ = data.columns

    from saqc.core.core import run
    from saqc.core.config import Fields as F
    from test.common import writeIO

    config = f"""
    {F.VARNAME}  ; {F.TESTS}
    dummy1       ; procGeneric(func=var1 + var2)
    dummy2       ; flagGeneric(func=var1 + var2 > 0)
    """

    result_data, result_flagger = run(writeIO(config), flagger, data)

    assert set(result_data.columns) == set(data.columns) | {
        "dummy1",
    }
    assert set(result_flagger.getFlags().columns) == set(data.columns) | {"dummy1", "dummy2"}
>>>>>>> a53e952c
<|MERGE_RESOLUTION|>--- conflicted
+++ resolved
@@ -82,18 +82,9 @@
     ]
 
     # check within the usually enclosing scope
-<<<<<<< HEAD
-    for expr, mask in tests:
-        _, result_flagger = evalExpression(
-            f"flagGeneric(func={expr})", data, var1, flagger, np.nan
-        )
-        expected_flagger = flagger.setFlags(var1, loc=mask, test="generic")
-        assert (result_flagger.isFlagged() == expected_flagger.isFlagged()).all(None)
-=======
     for expr, expected in tests:
         result_data, _ = evalExpression(f"procGeneric(func={expr})", data, var1, flagger, np.nan)
         assert np.all(result_data[expected.name] == expected)
->>>>>>> a53e952c
 
 
 @pytest.mark.parametrize("flagger", TESTFLAGGER)
@@ -146,13 +137,8 @@
     flagger = flagger.initFlags(data)
 
     tests = [
-<<<<<<< HEAD
         (f"ismissing({var1})", lambda data: (data.isna() | (data == nodata)).all()),
         (f"~ismissing({var1})", lambda data: ~(data.isna() | (data == nodata)).all(),),
-=======
-        (f"ismissing({var1})", lambda data: (pd.isnull(data) | (data == nodata)).all()),
-        (f"~ismissing({var1})", lambda data: (pd.notnull(data) & (data != nodata)).all(),),
->>>>>>> a53e952c
     ]
 
     for expr, checkFunc in tests:
@@ -218,13 +204,7 @@
 
     var1, var2, *_ = data.columns
 
-<<<<<<< HEAD
-    flagger = flagger.initFlags(data).setFlags(
-        var1, loc=slice(None, None, 2), flag=flagger.BAD
-    )
-=======
-    flagger = flagger.initFlags(data).setFlags(var1, iloc=slice(None, None, 2), flag=flagger.BAD)
->>>>>>> a53e952c
+    flagger = flagger.initFlags(data).setFlags(var1, loc=slice(None, None, 2), flag=flagger.BAD)
 
     tests = [
         (_evalDslExpression(f"isflagged({var1}, BAD)", data, var2, flagger), flagger.isFlagged(var1, flag=flagger.BAD)),
@@ -235,10 +215,7 @@
     ]
 
     for result, expected in tests:
-<<<<<<< HEAD
         assert (result == expected).all(None)
-=======
-        assert np.all(result == expected)
 
 
 @pytest.mark.parametrize("flagger", TESTFLAGGER)
@@ -260,5 +237,4 @@
     assert set(result_data.columns) == set(data.columns) | {
         "dummy1",
     }
-    assert set(result_flagger.getFlags().columns) == set(data.columns) | {"dummy1", "dummy2"}
->>>>>>> a53e952c
+    assert set(result_flagger.getFlags().columns) == set(data.columns) | {"dummy1", "dummy2"}