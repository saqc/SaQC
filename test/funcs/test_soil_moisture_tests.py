#! /usr/bin/env python
# -*- coding: utf-8 -*-

import pytest
import numpy as np
import pandas as pd

from saqc.funcs.soil_moisture_tests import (
    flagSoilMoistureBySoilFrost,
    flagSoilMoistureByPrecipitationEvents)

from test.common import TESTFLAGGER

<<<<<<< HEAD

@pytest.mark.parametrize('flagger', TESTFLAGGER)
=======
TESTFLAGGERS = [
    CategoricalBaseFlagger(['NIL', 'GOOD', 'BAD']),
    DmpFlagger(),
    SimpleFlagger()]


@pytest.mark.parametrize('flagger', TESTFLAGGERS)
>>>>>>> 9de17500
def test_flagSoilMoistureBySoilFrost(flagger):
    index = pd.date_range(start='2011-01-01 00:00:00', end='2011-01-01 03:00:00', freq='5min')
    data = pd.DataFrame({'soil_moisture': np.linspace(0, 1, index.size),
                         'soil_temperature': np.linspace(1, -1, index.size)}, index=index)
    flagger = flagger.initFlags(data)
    data, flagger_result = flagSoilMoistureBySoilFrost(data, 'soil_moisture', flagger, 'soil_temperature')
    flag_assertion = np.arange(18, 37)
    flag_result = flagger_result.getFlags("soil_moisture") #.iloc[:, 0]
    test_sum = (flag_result[flag_assertion] == flagger.BAD).sum()
    assert test_sum == len(flag_assertion)


@pytest.mark.parametrize('flagger', TESTFLAGGER)
def test_flagSoilMoisturePrecipitationEvents(flagger):
    index = pd.date_range(start='2011-01-01 00:00:00', end='2011-01-04 00:00:00', freq='15min')
    data = pd.DataFrame({'soil_moisture': np.linspace(0, 1, index.size),
                         'precipitation': np.linspace(1, 1, index.size)}, index=index)
    data['precipitation']['2011-01-03'] = 0
    data['precipitation']['2011-01-04'] = 0
    flagger = flagger.initFlags(data)
    data, flag_result = flagSoilMoistureByPrecipitationEvents(data, 'soil_moisture', flagger, 'precipitation')
    flag_assertion = [288, 287]
    flag_result = flag_result.getFlags("soil_moisture")
    test_sum = (flag_result[flag_assertion] == flagger.BAD).sum()
    assert test_sum == len(flag_assertion)

<|MERGE_RESOLUTION|>--- conflicted
+++ resolved
@@ -11,18 +11,8 @@
 
 from test.common import TESTFLAGGER
 
-<<<<<<< HEAD
 
 @pytest.mark.parametrize('flagger', TESTFLAGGER)
-=======
-TESTFLAGGERS = [
-    CategoricalBaseFlagger(['NIL', 'GOOD', 'BAD']),
-    DmpFlagger(),
-    SimpleFlagger()]
-
-
-@pytest.mark.parametrize('flagger', TESTFLAGGERS)
->>>>>>> 9de17500
 def test_flagSoilMoistureBySoilFrost(flagger):
     index = pd.date_range(start='2011-01-01 00:00:00', end='2011-01-01 03:00:00', freq='5min')
     data = pd.DataFrame({'soil_moisture': np.linspace(0, 1, index.size),
@@ -47,5 +37,4 @@
     flag_assertion = [288, 287]
     flag_result = flag_result.getFlags("soil_moisture")
     test_sum = (flag_result[flag_assertion] == flagger.BAD).sum()
-    assert test_sum == len(flag_assertion)
-
+    assert test_sum == len(flag_assertion)