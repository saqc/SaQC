--- conflicted
+++ resolved
@@ -1,28 +1,3 @@
-<<<<<<< HEAD
-variables:
-  GIT_SUBMODULE_STRATEGY: recursive
-
-before_script:
-  - export DEBIAN_FRONTEND=noninteractive
-  - apt-get -qq update
-  - apt-get -qq install -y make build-essential libssl-dev zlib1g-dev libbz2-dev libreadline-dev libsqlite3-dev wget curl llvm libncurses5-dev libncursesw5-dev xz-utils tk-dev libffi-dev liblzma-dev python-openssl git > /dev/null
-  - export DEBIAN_FRONTEND=dialog
-  - export LC_ALL=C.UTF-8
-  - export LANG=C.UTF-8
-  - git clone https://github.com/pyenv/pyenv.git ~/.pyenv
-  - export PYENV_ROOT="$HOME/.pyenv"
-  - export PATH="$PYENV_ROOT/bin:$PATH"
-  - eval "$(pyenv init -)"
-
-
-test:python37:
-  script:
-    - pyenv install 3.7.5
-    - pyenv shell 3.7.5
-    - pip install --upgrade pip
-    - pip install -r requirements.txt
-    - python -m pytest --ignore test/lib test
-=======
 # ===========================================================
 # preparation
 # ===========================================================
@@ -50,7 +25,6 @@
   image: python:3.7
   script:
     - pytest tests/core tests/funcs tests/integration dios/test
->>>>>>> f322a233
     - python -m saqc --config ressources/data/config_ci.csv --data ressources/data/data.csv --outfile /tmp/test.csv
 
 
@@ -60,26 +34,6 @@
   except:
     - schedules
   script:
-<<<<<<< HEAD
-    - pyenv install 3.8.0
-    - pyenv shell 3.8.0
-    - pip install --upgrade pip
-    - pip install -r requirements.txt
-    - python -m pytest --ignore test/lib test
-    - python -m saqc --config ressources/data/config_ci.csv --data ressources/data/data.csv --outfile /tmp/test.csv
-
-# Make html docu with sphinx
-pages:
-  stage: deploy
-  script:
-    - pyenv install 3.8.0
-    - pyenv shell 3.8.0
-    - pip install --upgrade pip
-    - pip install -r requirements.txt
-    - cd sphinx-doc/
-    - pip install -r requirements_sphinx.txt
-    - make html
-=======
     - pytest tests/core tests/funcs tests/integration dios/test
     - python -m saqc --config ressources/data/config_ci.csv --data ressources/data/data.csv --outfile /tmp/test.csv
 
@@ -135,15 +89,10 @@
     - cd sphinx-doc/
     - pip install -r requirements_sphinx.txt
     - make doc
->>>>>>> f322a233
     - cp -r _build/html ../public
   artifacts:
     paths:
       - public
-<<<<<<< HEAD
-  only:
-    - develop
-=======
 
 
 # ===========================================================
@@ -166,4 +115,3 @@
     - schedules
   script:
     - pytest tests/lib
->>>>>>> f322a233
