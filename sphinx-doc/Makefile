# Minimal makefile for Sphinx documentation
#

# You can set these variables from the command line, and also
# from the environment for the first two.
SPHINXOPTS    ?=
SPHINXBUILD   ?= sphinx-build
SOURCEDIR     = .
BUILDDIR      = _build

# Put it first so that "make" without argument is like "make help".
help:
	@$(SPHINXBUILD) -M help "$(SOURCEDIR)" "$(BUILDDIR)" $(SPHINXOPTS) $(O)

.PHONY: help Makefile clean

# clean sphinx generated stuff
clean:
	rm -rf _build _static _api
	rm -f *.automodsumm
	rm -f func_modules/*.automodsumm
	rm -f intro_modules/*.automodsumm
<<<<<<< HEAD
=======
	rm -rf ../docs
>>>>>>> e8f9fce8
	mkdir _static

# trigger (saqc) customized documentation pipeline
doc:
	# generate fake modules to b documented by sphinx
	python make_doc_module.py -p "saqc/funcs" -t "docs/intro_modules" -sr ".." -mo "intro_doc"
	python make_doc_module.py -p "saqc/funcs" -t "docs/func_modules" -sr ".." -mo "registered_doc"
	# make rest files from fake modules
	python make_doc_rst.py -p "docs/intro_modules" -t "sphinx-doc/intro_modules" -sr ".."
	python make_doc_rst.py -p "docs/func_modules" -t "sphinx-doc/func_modules" -sr ".."
	# make rest folders from markdown folders
	python make_md_to_rst.py -p "sphinx-doc/getting_started_md" -sr ".."
	python make_md_to_rst.py -p "sphinx-doc/how_to_doc_md" -sr ".."
	# make the html build
	@$(SPHINXBUILD) -M html "$(SOURCEDIR)" "$(BUILDDIR)" $(SPHINXOPTS) $(O)
	# format docstring module domain strings to correct adresses
	python make_html_headings_proppa.py -b "sphinx-doc/_build/html/_api" -p "docs/func_modules" -sr ".."
	python make_html_headings_proppa.py -b "sphinx-doc/_build/html/_api" -p "docs/intro_modules" -sr ".."
    # clear fake modules/intermediate rest files
<<<<<<< HEAD
 	rm -r ../docs
=======
>>>>>>> e8f9fce8
	rm -r getting_started_md_m2r
	rm -r how_to_doc_md_m2r

# Catch-all target: route all unknown targets to Sphinx using the new
# "make mode" option.  $(O) is meant as a shortcut for $(SPHINXOPTS).
%: Makefile
	@$(SPHINXBUILD) -M $@ "$(SOURCEDIR)" "$(BUILDDIR)" $(SPHINXOPTS) $(O)
<|MERGE_RESOLUTION|>--- conflicted
+++ resolved
@@ -20,10 +20,7 @@
 	rm -f *.automodsumm
 	rm -f func_modules/*.automodsumm
 	rm -f intro_modules/*.automodsumm
-<<<<<<< HEAD
-=======
 	rm -rf ../docs
->>>>>>> e8f9fce8
 	mkdir _static
 
 # trigger (saqc) customized documentation pipeline
@@ -43,10 +40,6 @@
 	python make_html_headings_proppa.py -b "sphinx-doc/_build/html/_api" -p "docs/func_modules" -sr ".."
 	python make_html_headings_proppa.py -b "sphinx-doc/_build/html/_api" -p "docs/intro_modules" -sr ".."
     # clear fake modules/intermediate rest files
-<<<<<<< HEAD
- 	rm -r ../docs
-=======
->>>>>>> e8f9fce8
 	rm -r getting_started_md_m2r
 	rm -r how_to_doc_md_m2r
 
