--- conflicted
+++ resolved
@@ -8,10 +8,8 @@
 ## Formatting
 We use (black)[https://black.readthedocs.io/en/stable/]
 
-<<<<<<< HEAD
 ## Imports
 Only absolute imports are accepted
-=======
+
 ## Testnames in configuration file
-- testnames: theModule_testName
->>>>>>> 9de17500
+- testnames: theModule_testName