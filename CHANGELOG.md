<!--
SPDX-FileCopyrightText: 2021 Helmholtz-Zentrum für Umweltforschung GmbH - UFZ

SPDX-License-Identifier: GPL-3.0-or-later
-->

# Changelog
## Unreleased
[List of commits](https://git.ufz.de/rdm-software/saqc/-/compare/v2.6.0...develop)
### Added
<<<<<<< HEAD
- `flagGeneric`: target broadcasting
- `SaQC`: automatic translation of incoming flags
- Option to change the flagging scheme after initialization
- `SaQC`: support for selection, slicing and setting of items by use of subscription on SaQC objects (e.g. `qc[key]` and `qc[key] = value`).
   Selection works with single keys, collections of keys and string slices (e.g. `qc["a":"f"]`).  Values can be SaQC objects, pd.Series, 
   Iterable of Series and dict-like with series values.
=======
### Changed
### Removed
### Fixed
### Deprecated

## [2.6.0](https://git.ufz.de/rdm-software/saqc/-/tags/v2.6.0) - 2024-04-15
[List of commits](https://git.ufz.de/rdm-software/saqc/-/compare/v2.5.0...v2.6.0)
### Added
- `reindex`: base reindexer function
- `flagGeneric`, `processGeneric`: target broadcasting and numpy array support
- `SaQC`: automatic translation of incoming flags
- Option to change the flagging scheme after initialization
- `flagByClick`: manually assign flags using a graphical user interface
- `SaQC`: support for selection, slicing and setting of items by subscription on `SaQC` objects
- `transferFlags` is a multivariate function
- `plot`: added `yscope` keyword
- `setFlags`: function to replace `flagManual`
- `flagUniLOF`: added parameter `slope_correct` to correct for overflagging at relatively steep data value slopes
- `History`: added option to change aggregation behavior
- "horizontal" axis / multivariate mode for `rolling`
- Translation scheme `AnnotatedFloatScheme`
>>>>>>> be356a77
### Changed
- `SaQC.flags` always returns a `DictOfSeries`
### Removed
- `SaQC` methods deprecated in version 2.4: `interpolate`, `interpolateIndex`, `interpolateInvalid`, `roll`, `linear`,`shift`, `flagCrossStatistics`
- Method `Flags.toDios` deprecated in version 2.4
- Method `DictOfSeries.index_of` method deprecated in version 2.4
- Option `"complete"` for parameter `history` of method `plot`
- Option `"cycleskip"` for parameter `ax_kwargs` of method `plot`
- Parameter `phaseplot` from method `plot`
### Fixed
- `flagConstants`: fixed flagging of rolling ramps
- `Flags`: add meta entry to imported flags
- group operations were overwriting existing flags
<<<<<<< HEAD
- `SaQC._construct` : was not working for inherit classes (used hardcoded `SaQC` to construct a new instance).
### Deprecated
=======
- `SaQC._construct` : was not working for inherited classes
- `processgeneric`: improved numpy function compatability
### Deprecated
- `flagManual` in favor of `setFlags`
- `inverse_**` options for `concatFlags` parameter `method` in favor of `invert=True`
- `flagRaise` with delegation to better replacements `flagZScore`, `flagUniLOF`, `flagJumps` or `flagOffset`
- `flagByGrubbs` with delegation to better replacements `flagZScore`, `flagUniLOF`s
- `flagMVScore` with delegation to manual application of the steps
>>>>>>> be356a77

## [2.5.0](https://git.ufz.de/rdm-software/saqc/-/tags/v2.5.0) - 2023-09-05
[List of commits](https://git.ufz.de/rdm-software/saqc/-/compare/v2.4.1...v2.5.0)
### Added
- WMO standard mean aggregations
- Function selection via strings for most function-expecting parameters
- `SaQC.plot`:
  - enable multivariate plots
  - keyword `plot_kwargs` to pass matplotlib related arguments
- CLI:
  - `--version` to print the SaQC version
  - `-ll` as a shorthand for `--log-level`
  - `--json-field` to use a non-root element of a json file.
  - basic json support for CLI config files, which are detected by `.json`-extension.
- `SaQC.flagScatterLowpass`: option to select function based on string names.
- Checks and unified error message for common function inputs.
### Changed
- Require pandas >= 2.0
- `SaQC.flagUniLOF` and `SaQC.assignUniLOF`: changed parameter `fill_na` to type `bool`.
- `SaQC.plot`:
   - changed default color for single variables to `black` with `80% transparency`
   - added seperate legend for flags
### Removed
- `SaQC.plot`: option to plot with complete history (`history="complete"`)
- Support for Python 3.8
### Fixed
- `SaQC.assignChangePointCluster` and `SaQC.flagChangePoints`: A tuple passed `min_period`
   was only recognised if `window` was also a tuple.
- `SaQC.propagateFlags` was overwriting existing flags
### Deprecated
- `SaQC.andGroup` and `SaQC.orGroup`: option to pass dictionaries to `group`.
- `SaQC.plot`:
  - `phaseplot` in favor of usage with `mode="biplot"`
  - `cyclestart` in favor of usage with `marker_kwargs`
- `SaQC.flagStatLowPass` in favor of `SaQC.flagScatterLowpass`

## [2.4.1](https://git.ufz.de/rdm-software/saqc/-/tags/v2.4.1) - 2023-06-22
[List of commits](https://git.ufz.de/rdm-software/saqc/-/compare/v2.4.0...v.2.4.1)
### Added
### Changed
- pin pandas to versions >= 2.0
### Removed
- removed deprecated `DictOfSeries.to_df`
### Fixed
### Deprecated

## [2.4.0](https://git.ufz.de/rdm-software/saqc/-/tags/v2.4.0) - 2023-04-25
[List of commits](https://git.ufz.de/rdm-software/saqc/-/compare/v2.3.0...v2.4.0)
### Added
- Methods `logicalAnd` and `logicalOr`
- `Flags` support slicing and column selection with `list` or a `pd.Index`.
- Expose the `History` via `SaQC._history`
- Config function `cv` (coefficient of variation)
### Changed
- Rename `interplateInvalid` to `interpolate`
- Rename `interpolateIndex` to `align`
- Rewrite of `dios.DictOfSeries`
### Removed
- Parameter `limit` from `align`
- Parameter `max_na_group_flags`, `max_na_flags`, `flag_func`, `freq_check` from `resample`
### Fixed
- `func` arguments in text configurations were not parsed correctly
- fail on duplicated arguments to test methods
- `reample` was not writing meta entries
- `flagByScatterLowpass` was overwriting existing flags
- `flagUniLOF` and `flagLOF` were overwriting existing flags
### Deprecated
- Deprecate `flagMVScore` parameters: `partition` in favor of `window`, `partition_min` in favor of `min_periods`, `min_periods` in favor of `min_periods_r`
- Deprecate `interpolate`, `linear` and `shift` in favor of `align`
- Deprecate `roll` in favor of `rolling`
- Deprecate `DictOfSeries.to_df` in favor of `DictOfSeries.to_pandas`
## [2.3.0](https://git.ufz.de/rdm-software/saqc/-/tags/v2.3.0) - 2023-01-17
[List of commits](https://git.ufz.de/rdm-software/saqc/-/compare/v2.2.1...v2.3.0)
### Added
- add option to not overwrite existing flags to `concatFlags`
- add option to pass existing axis object to `plot`
- python 3.11 support
- added Local Outlier Factor functionality
### Changed
- Remove all flag value restrictions from the default flagging scheme `FloatTranslator`
- Renamed `TranslationScheme.forward` to `TranslationScheme.toInternal`
- Renamed `TranslationScheme.backward` to `TranslationScheme.toExternal`
- Changed default value of the parameter `limit` for `SaQC.interpolateIndex` and `SaQC.interpolateInvalid` to ``None``
- Changed default value of the parameter ``overwrite`` for ``concatFlags`` to ``False``
- Deprecate ``transferFlags`` in favor of ``concatFlags``
### Removed
- python 3.7 support
### Fixed
- Error for interpolations with limits set to be greater than 2 (`interpolateNANs`)
- Error when fitting polynomials to irregularly sampled data (`fitPolynomial`)

## [2.2.1](https://git.ufz.de/rdm-software/saqc/-/tags/v2.2.1) - 2022-10-29
[List of commits](https://git.ufz.de/rdm-software/saqc/-/compare/v2.2.0...v2.2.1)
### Added
- data label to `plot` legend
### Changed
- `dfilter` default value inference to respect the function default value of `plot`
### Removed
### Fixed
- functions not handling `target` failed to overwrite existing variables

## [2.2.0](https://git.ufz.de/rdm-software/saqc/-/tags/v2.2.0) - 2022-10-28
[List of commits](https://git.ufz.de/rdm-software/saqc/-/compare/v2.1.0...v2.2.0)
### Added
- translation of `dfilter`
- new generic function `clip`
- parameter `min_periods` to `SaQC.flagConstants`
- function `fitLowpassFilter`
- tracking interpolation routines in `History`
### Changed
- test function interface changed to `func(saqc: SaQC, field: str | Sequence[str], *args, **kwargs)`
- lib function `butterFilter` returns `NaN` for too-short series
- `dfilter` default value precedence order
### Removed
- `closed` keyword in `flagJumps`
### Fixed
- fixed undesired behavior in `flagIsolated` for not harmonized data
- fixed failing translation of `dfilter`-defaults
- fixed unbound recursion error when interpolating with order-independent methods in `interpolateIndex`
- fixed not working min_periods condition if `window=None` in `assignZScore`
- fixed Exception occuring when fitting polynomials via `polyfit` to harmonized data, containing all-NaN gaps wider than the polynomial fitting window size.
- fixed bug in function parameter checking
- fixed bug one-off bug in `flagJumps`

## [2.1.0](https://git.ufz.de/rdm-software/saqc/-/tags/v2.1.0) - 2022-06-14
[List of commits](https://git.ufz.de/rdm-software/saqc/-/compare/v2.0.1...v2.1.0)
### Added
- documentation of global keywords
- generic documentation module `docurator.py`
- documentation of flagging constants
- `pyproject.toml`
- new function `progagateFlags`
- include function typehints in parameter documentation
- `label` parameter to the generic function `isflagged`
### Changed
- `flagOffsets` parameters `thresh` and `thresh_relative` are optional
- corrected false notion of the term *residual* (replace all occurences of *residue* by *residual*)
- `FILTER_NONE` and `FILTER_ALL` are top level constants (imported in `saqc.__init__`)
- renamed `maskTime` to `selectTime`
- `SaQC.data` returns `dios.DictOfSeries`
- `SaQC.flags` returns `dios.DictOfSeries` or `pd.DataFrame`
- `SaQC.data` and `SaQC.flags` are not mutated by function calls
- renamed `History.max` to `History.squeeze`
- renamed parameter `freq` of function flagByStray to `window`
- `DmpScheme`: set `DFILTER_DEFAULT` to 1 in order to not mask the flag 'OK'
### Removed
- data accessors `SaQC.result`, `SaQC.data_raw`, `SaQC.flags_raw`
### Fixed
- `flagOffset` failure on falsy `thresh`
- `flagCrossStatistics` failure on unaligned input variables
- `plot` data loss when using *dfilter* kwarg
- `correctDrift`: failure on single value intervals
- `concatFlags`: information loss by appending squeezed histories
- `interpolateInvalid`: replace flags by interpolated values
- `resample`: pass resampling function to  `history.appy()`
- `tools.seasonalMask`: mask swapping with `include_bounds=True`
- `flagGeneric`:
  - fixed inconsistent history meta writing
  - fixed handling of existing flags
- `proGeneeric`: fixed inconsistent history meta writing
- `docs`: removed documentation of data/flags parameters from automatic sphinx doc

## [2.0.1](https://git.ufz.de/rdm-software/saqc/-/tags/v2.0.1) - 2021-12-20
[List of commits](https://git.ufz.de/rdm-software/saqc/-/compare/v2.0.0...v2.0.1)
### Added
- CLI now accepts remote configuration and data files as URL
- new function `transferFlags`
- improved error messages from `flagGeneric` and `processGeneric`
- new `ax_kwargs` keyword to `SaQC.plot` function
### Changed
- generate documentation from the `develop` branch
- doctest is now ran upon push to the `develop` branch, failing doc snippets cause CI-pipeline to fail
- renamed function `flagCrossStatistic` to `flagCrossStatistics`
### Removed
- removed function `flagDriftFromScaledNorm`
- removed `stats` keywords and functionality from `SaQC.plot` function
### Fixed
- RDM/UFZ logos:
  - use the English versions of the respective images
  - use full URLs instead of the repository local URLs in `README.md`
- fix code snippets in `README.md`
- fix version confusion
- `copyField`: fix misleading error message
- `flagGeneric`: fix failure on empty data
- existing `target` variables led to function calls on `target` instead of `field`
- the functions `flagDriftFromNorm`, `flagDriftFromReference`, `flagCrossStatistics` and `flagMVScores` now properly support the field-target workflow
- `field` was not masked for resampling functions
- allow custom registered functions to overwrite built-ins.

## [2.0.0](https://git.ufz.de/rdm-software/saqc/-/tags/v2.0.0) - 2021-11-25
[List of commits](https://git.ufz.de/rdm-software/saqc/-/compare/v1.5.0...v2.0.0)

This release marks the beginning of a new release cycle. Basically the entire system got reworked between versions 1.4 and 2.0, a detailed changelog is not recoverable and/or useful.<|MERGE_RESOLUTION|>--- conflicted
+++ resolved
@@ -8,14 +8,6 @@
 ## Unreleased
 [List of commits](https://git.ufz.de/rdm-software/saqc/-/compare/v2.6.0...develop)
 ### Added
-<<<<<<< HEAD
-- `flagGeneric`: target broadcasting
-- `SaQC`: automatic translation of incoming flags
-- Option to change the flagging scheme after initialization
-- `SaQC`: support for selection, slicing and setting of items by use of subscription on SaQC objects (e.g. `qc[key]` and `qc[key] = value`).
-   Selection works with single keys, collections of keys and string slices (e.g. `qc["a":"f"]`).  Values can be SaQC objects, pd.Series, 
-   Iterable of Series and dict-like with series values.
-=======
 ### Changed
 ### Removed
 ### Fixed
@@ -37,7 +29,6 @@
 - `History`: added option to change aggregation behavior
 - "horizontal" axis / multivariate mode for `rolling`
 - Translation scheme `AnnotatedFloatScheme`
->>>>>>> be356a77
 ### Changed
 - `SaQC.flags` always returns a `DictOfSeries`
 ### Removed
@@ -51,10 +42,6 @@
 - `flagConstants`: fixed flagging of rolling ramps
 - `Flags`: add meta entry to imported flags
 - group operations were overwriting existing flags
-<<<<<<< HEAD
-- `SaQC._construct` : was not working for inherit classes (used hardcoded `SaQC` to construct a new instance).
-### Deprecated
-=======
 - `SaQC._construct` : was not working for inherited classes
 - `processgeneric`: improved numpy function compatability
 ### Deprecated
@@ -63,7 +50,6 @@
 - `flagRaise` with delegation to better replacements `flagZScore`, `flagUniLOF`, `flagJumps` or `flagOffset`
 - `flagByGrubbs` with delegation to better replacements `flagZScore`, `flagUniLOF`s
 - `flagMVScore` with delegation to manual application of the steps
->>>>>>> be356a77
 
 ## [2.5.0](https://git.ufz.de/rdm-software/saqc/-/tags/v2.5.0) - 2023-09-05
 [List of commits](https://git.ufz.de/rdm-software/saqc/-/compare/v2.4.1...v2.5.0)
