from setuptools import setup, find_packages

with open("README.md", "r") as fh:
    long_description = fh.read()

setup(
    name="saqc",
<<<<<<< HEAD
    version="2.0",
=======
    version="2.0.0",
>>>>>>> a6d7f9a6
    author="Bert Palm, David Schaefer, Peter Luenenschloss, Lennard Schmidt",
    author_email="david.schaefer@ufz.de",
    description="Data quality checking and processing tool/framework",
    long_description=long_description,
    long_description_content_type="text/markdown",
    url="https://git.ufz.de/rdm-software/saqc",
    packages=find_packages(exclude=("tests",)),
    python_requires=">=3.7, <3.10",
    install_requires=[
        "numpy==1.20.*",
        "pandas==1.3.*",
        "scipy==1.7.*",
        "scikit-learn==1.0.*",
        "numba==0.54.*",
        "matplotlib==3.4.*",
        "Click==8.0.*",
        "pyarrow==4.0.*",
        "typing_extensions==3.10.*",
        "outlier-utils==0.0.3",
        "dtw==1.4.*",
        "seaborn==0.11.*",
    ],
    license_files=("LICENSE.md",),
    entry_points={
        "console_scripts": ["saqc=saqc.__main__:main"],
    },
)<|MERGE_RESOLUTION|>--- conflicted
+++ resolved
@@ -5,11 +5,7 @@
 
 setup(
     name="saqc",
-<<<<<<< HEAD
-    version="2.0",
-=======
     version="2.0.0",
->>>>>>> a6d7f9a6
     author="Bert Palm, David Schaefer, Peter Luenenschloss, Lennard Schmidt",
     author_email="david.schaefer@ufz.de",
     description="Data quality checking and processing tool/framework",
